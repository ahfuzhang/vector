[package]
name = "vector"
version = "0.24.0"
authors = ["Vector Contributors <vector@datadoghq.com>"]
edition = "2021"
description = "A lightweight and ultra-fast tool for building observability pipelines"
homepage = "https://vector.dev"
license = "MPL-2.0"
readme = "README.md"
publish = false
default-run = "vector"
autobenches = false # our benchmarks are not runnable on their own either way
rust-version = "1.62.0"

[[bin]]
name = "graphql-schema"
path = "src/api/schema/gen.rs"
required-features = ["default-no-api-client"]

[[bin]]
name = "secret-backend-example"
path = "src/config/loading/secret_backend_example.rs"

[profile.dev]
split-debuginfo = "unpacked" # Faster debug builds on macOS

# CI-based builds use full release optimization.  See scripts/environment/release-flags.sh.
# This results in roughly a 5% reduction in performance when compiling locally vs when
# compiled via the CI pipeline.
[profile.release]
debug = false # Do not include debug symbols in the executable.

[profile.bench]
debug = true

[package.metadata.deb]
name = "vector"
section = "admin"
maintainer-scripts = "distribution/debian/scripts/"
conf-files = ["/etc/vector/vector.toml", "/etc/default/vector"]
assets = [
  ["target/release/vector", "/usr/bin/", "755"],
  ["config/vector.toml", "/etc/vector/vector.toml", "644"],
  ["config/examples/*", "/etc/vector/examples/", "644"],
  ["distribution/systemd/vector.service", "/lib/systemd/system/vector.service", "644"],
  ["distribution/systemd/vector.default", "/etc/default/vector", "600"]
]
license-file = ["target/debian-license.txt"]
extended-description-file = "target/debian-extended-description.txt"

[package.metadata.deb.systemd-units]
unit-scripts = "distribution/systemd/"
enable = false
start = false

# libc requirements are defined by `cross`
# https://github.com/rust-embedded/cross#supported-targets
# Though, it seems like aarch64 libc is actually 2.18 and not 2.19
[package.metadata.deb.variants.armv7-unknown-linux-gnueabihf]
depends = "libc6 (>= 2.15)"

[package.metadata.deb.variants.x86_64-unknown-linux-gnu]
depends = "libc6 (>= 2.15)"

[package.metadata.deb.variants.x86_64-unknown-linux-musl]
depends = ""

[package.metadata.deb.variants.aarch64-unknown-linux-gnu]
depends = "libc6 (>= 2.18)"

[package.metadata.deb.variants.aarch64-unknown-linux-musl]
depends = ""

[workspace]
members = [
  ".",
  "lib/codecs",
  "lib/enrichment",
  "lib/vector-buffers",
  "lib/vector-common",
  "lib/vector-config",
  "lib/vector-config-common",
  "lib/vector-config-macros",
  "lib/vector-core",
  "lib/dnsmsg-parser",
  "lib/fakedata",
  "lib/file-source",
  "lib/k8s-e2e-tests",
  "lib/k8s-test-framework",
  "lib/lookup",
  "lib/portpicker",
  "lib/prometheus-parser",
  "lib/tracing-limit",
  "lib/vector-api-client",
  "lib/value",
  "lib/vrl/cli",
  "lib/vrl/compiler",
  "lib/vrl/core",
  "lib/vrl/diagnostic",
  "lib/vrl/parser",
  "lib/vrl/stdlib",
  "lib/vrl/tests",
  "lib/vrl/proptests",
  "lib/vrl/vrl",
  "lib/vector-vrl-functions",
  "lib/datadog/grok",
  "lib/datadog/search-syntax",
  "lib/datadog/filter",
]

[dependencies]
# Internal libs
codecs = { path = "lib/codecs", default-features = false }
dnsmsg-parser = { path = "lib/dnsmsg-parser", optional = true }
enrichment = { path = "lib/enrichment" }
fakedata = { path = "lib/fakedata", optional = true }
file-source = { path = "lib/file-source", optional = true }
lookup = { path = "lib/lookup" }
portpicker = { path = "lib/portpicker" }
prometheus-parser = { path = "lib/prometheus-parser", optional = true }
tracing-limit = { path = "lib/tracing-limit" }
value = { path = "lib/value" }
vector_buffers = { path = "lib/vector-buffers", default-features = false }
vector_common = { path = "lib/vector-common" }
vector_config = { path = "lib/vector-config" }
vector_config_common = { path = "lib/vector-config-common" }
vector_config_macros = { path = "lib/vector-config-macros" }
vector_core = { path = "lib/vector-core", default-features = false, features = ["vrl"] }
vector-api-client = { path = "lib/vector-api-client", optional = true }
vector-vrl-functions = { path = "lib/vector-vrl-functions" }
vrl-cli = { path = "lib/vrl/cli", optional = true }

# Tokio / Futures
async-stream = { version = "0.3.3", default-features = false }
async-trait = { version = "0.1.56", default-features = false }
futures = { version = "0.3.21", default-features = false, features = ["compat", "io-compat"], package = "futures" }
tokio = { version = "1.19.2", default-features = false, features = ["full"] }
tokio-openssl = { version = "0.6.3", default-features = false }
tokio-stream = { version = "0.1.9", default-features = false, features = ["net", "sync", "time"] }
tokio-util = { version = "0.7", default-features = false, features = ["io", "time"] }
console-subscriber = { version = "0.1.6", default-features = false, optional = true }

# Tracing
tracing = { version = "0.1.34", default-features = false }
tracing-core = { version = "0.1.26", default-features = false }
tracing-futures = { version = "0.2.5", default-features = false, features = ["futures-03"] }
tracing-subscriber = { version = "0.3.14", default-features = false, features = ["ansi", "env-filter", "fmt", "json", "registry", "tracing-log"] }
tracing-tower = { git = "https://github.com/tokio-rs/tracing", default-features = false, rev = "e0642d949891546a3bb7e47080365ee7274f05cd" }

# Metrics
metrics = { version = "0.17.1", default-features = false, features = ["std"] }
metrics-tracing-context = { version = "0.9.0", default-features = false }

# AWS - Official SDK
aws-config = { version = "0.15.0", default-features = false, features = ["rustls"], optional = true }
aws-types = { version = "0.15.0", default-features = false, features = ["hardcoded-credentials"], optional = true }
aws-sdk-s3 = { version = "0.15.0", default-features = false, features = ["rustls"], optional = true }
aws-sdk-sqs = { version = "0.15.0", default-features = false, features = ["rustls"], optional = true }
aws-sdk-cloudwatch = { version = "0.15.0", default-features = false, features = ["rustls"], optional = true }
aws-sdk-cloudwatchlogs = { version = "0.15.0", default-features = false, features = ["rustls"], optional = true }
aws-sdk-elasticsearch = {version = "0.15.0", default-features = false, features = ["rustls"], optional = true }
aws-sdk-firehose = { version = "0.15.0", default-features = false, features = ["rustls"], optional = true }
aws-sdk-kinesis = { version = "0.15.0", default-features = false, features = ["rustls"], optional = true }
aws-sigv4 = { version = "0.15.0", default-features = false, optional = true }
aws-smithy-async = { version = "0.45.0", default-features = false, optional = true }
aws-smithy-client = { version = "0.45.0", default-features = false, features = ["client-hyper"], optional = true}
aws-smithy-http = { version = "0.45.0", default-features = false, features = ["event-stream"], optional = true }
aws-smithy-http-tower = { version = "0.45.0", default-features = false, optional = true }
aws-smithy-types = { version = "0.45.0", default-features = false, optional = true }

# Azure
azure_core = { git = "https://github.com/Azure/azure-sdk-for-rust.git", rev = "b7171eb40909f7f2805f4622e076f8a6dbbe2d98", default-features = false, features = ["enable_reqwest"], optional = true }
azure_identity = { git = "https://github.com/Azure/azure-sdk-for-rust.git", rev = "b7171eb40909f7f2805f4622e076f8a6dbbe2d98", default-features = false, features = ["enable_reqwest"], optional = true }
azure_storage = { git = "https://github.com/Azure/azure-sdk-for-rust.git", rev = "b7171eb40909f7f2805f4622e076f8a6dbbe2d98", default-features = false, optional = true }
azure_storage_blobs = { git = "https://github.com/Azure/azure-sdk-for-rust.git", rev = "b7171eb40909f7f2805f4622e076f8a6dbbe2d98", default-features = false, optional = true }

# Tower
tower = { version = "0.4.13", default-features = false, features = ["buffer", "limit", "retry", "timeout", "util"] }
# Serde
serde = { version = "1.0.139", default-features = false, features = ["derive"] }
serde-toml-merge = { version = "0.3.0", default-features = false }
serde_bytes = { version = "0.11.6", default-features = false, features = ["std"], optional = true }
serde_json = { version = "1.0.82", default-features = false, features = ["raw_value"] }
serde_with = { version = "1.14.0", default-features = false, features = ["macros"], optional = true }
serde_yaml = { version = "0.8.25", default-features = false }

# Messagepack
rmp-serde = { version = "1.1.0", default-features = false, optional = true }
rmpv = { version = "1.0.0", default-features = false, features = ["with-serde"], optional = true }

# Prost
prost = { version = "0.10.4", default-features = false, features = ["std"] }
prost-types = { version = "0.10.1", default-features = false, optional = true }

# GCP
<<<<<<< HEAD
# goauth = { version = "0.12.0", default-features = false, optional = true }
goauth = { git = "https://github.com/StephenWakely/rust-goauth.git", branch = "malachite-ingestion", default-features = false, optional = true }
gouth = { version = "0.2.1", default-features = false, optional = true }
=======
goauth = { version = "0.13.0", optional = true }
>>>>>>> 965b0c53
smpl_jwt = { version = "0.7.1", default-features = false, optional = true }

# API
async-graphql = { version = "4.0.4", default-features = false, optional = true, features = ["chrono"] }
async-graphql-warp = { version = "4.0.4", default-features = false, optional = true }
itertools = { version = "0.10.3", default-features = false, optional = true }

# API client
crossterm = { version = "0.24.0", default-features = false, features = ["event-stream"], optional = true }
num-format = { version = "0.4.0", default-features = false, features = ["with-num-bigint"], optional = true }
number_prefix = { version = "0.4.0", default-features = false, features = ["std"], optional = true }
tui = { version = "0.18.0", optional = true, default-features = false, features = ["crossterm"] }

# Datadog Pipelines
datadog-filter = { path = "lib/datadog/filter" }
datadog-search-syntax = { path = "lib/datadog/search-syntax" }
hex = { version = "0.4.3", default-features = false, optional = true }
sha2 = { version = "0.10.2", default-features = false, optional = true }

# VRL Lang
vrl = { path = "lib/vrl/vrl" }
vrl-stdlib = { path = "lib/vrl/stdlib" }

# External libs
arc-swap = { version = "1.5", default-features = false, optional = true }
async-compression = { version = "0.3.12", default-features = false, features = ["tokio", "gzip", "zstd"], optional = true }
avro-rs = { version = "0.13.0", default-features = false, optional = true }
axum = { version = "0.5.12", default-features = false }
base64 = { version = "0.13.0", default-features = false, optional = true }
bloom = { version = "0.3.2", default-features = false, optional = true }
bollard = { version = "0.13.0", default-features = false, features = ["ssl"] }
bytes = { version = "1.1.0", default-features = false, features = ["serde"] }
bytesize = { version = "1.1.0", default-features = false }
chrono = { version = "0.4.19", default-features = false, features = ["serde"] }
cidr-utils = { version = "0.5.7", default-features = false }
clap = { version = "3.2.10", default-features = false, features = ["derive", "env", "std"] }
colored = { version = "2.0.0", default-features = false }
csv = { version = "1.1", default-features = false, optional = true }
derivative = { version = "2.2.0", default-features = false }
dirs-next = { version = "2.0.0", default-features = false, optional = true }
dyn-clone = { version = "1.0.6", default-features = false }
encoding_rs = { version = "0.8.31", default-features = false, features = ["serde"] }
exitcode = { version = "1.1.2", default-features = false }
flate2 = { version = "1.0.24", default-features = false, features = ["default"] }
futures-util = { version = "0.3.21", default-features = false }
glob = { version = "0.3.0", default-features = false }
governor = { version = "0.4.1", default-features = false, features = ["dashmap", "jitter", "std"], optional = true }
grok = { version = "2.0.0", default-features = false, optional = true }
h2 = { version = "0.3.13", default-features = false, optional = true }
hash_hasher = { version = "2.0.0", default-features = false, optional  = true }
headers = { version = "0.3.6", default-features = false }
hostname = { version = "0.3.1", default-features = false }
http = { version = "0.2.8", default-features = false }
http-body = { version = "0.4.5", default-features = false }
hyper = { version = "0.14.20", default-features = false, features = ["client", "runtime", "http1", "http2", "server", "stream"] }
hyper-openssl = { version = "0.9.2", default-features = false }
hyper-proxy = { version = "0.9.1", default-features = false, features = ["openssl-tls"] }
indexmap = { version = "~1.9.1", default-features = false, features = ["serde"] }
infer = { version = "0.9.0", default-features = false, optional = true}
indoc = { version = "1.0.6", default-features = false }
inventory = { version = "0.3.0", default-features = false }
k8s-openapi = { version = "0.15.0", default-features = false, features = ["api", "v1_19"], optional = true }
kube = { version = "0.73.1", default-features = false, features = ["client", "native-tls", "runtime"], optional = true }
listenfd = { version = "1.0.0", default-features = false, optional = true }
logfmt = { version = "0.0.2", default-features = false, optional = true }
lru = { version = "0.7.7", default-features = false, optional = true }
maxminddb = { version = "0.23.0", default-features = false, optional = true }
md-5 = { version = "0.10", default-features = false, optional = true }
mongodb = { version = "2.2.2", default-features = false, features = ["tokio-runtime"], optional = true }
nats = { version = "0.22.0", default-features = false, optional = true }
nkeys = { version = "0.2.0", default-features = false, optional = true }
nom = { version = "7.1.1", default-features = false, optional = true }
notify = { version = "4.0.17", default-features = false }
once_cell = { version = "1.13", default-features = false }
openssl = { version = "0.10.41", default-features = false, features = ["vendored"] }
openssl-probe = { version = "0.1.5", default-features = false }
ordered-float = { version = "3.0.0", default-features = false }
percent-encoding = { version = "2.1.0", default-features = false }
pin-project = { version = "1.0.11", default-features = false }
postgres-openssl = { version = "0.5.0", default-features = false, features = ["runtime"], optional = true }
pulsar = { version = "4.1.2", default-features = false, features = ["tokio-runtime", "auth-oauth2"], optional = true }
rand = { version = "0.8.5", default-features = false, features = ["small_rng"] }
rand_distr = { version = "0.4.3", default-features = false }
rdkafka = { version = "0.27.0", default-features = false, features = ["tokio", "libz", "ssl", "zstd"], optional = true }
redis = { version = "0.21.5", default-features = false, features = ["connection-manager", "tokio-comp", "tokio-native-tls-comp"], optional = true }
regex = { version = "1.6.0", default-features = false, features = ["std", "perf"] }
roaring = { version = "0.9.0", default-features = false, optional = true }
seahash = { version = "4.1.0", default-features = false, optional = true }
semver = { version = "1.0.12", default-features = false, features = ["serde", "std"], optional = true }
smallvec = { version = "1", default-features = false, features = ["union"] }
snafu = { version = "0.7.1", default-features = false, features = ["futures"] }
snap = { version = "1.0.5", default-features = false, optional = true }
socket2 = { version = "0.4.4", default-features = false }
stream-cancel = { version = "0.8.1", default-features = false }
strip-ansi-escapes = { version = "0.1.1", default-features = false }
syslog = { version = "6.0.1", default-features = false, optional = true }
tikv-jemallocator = { version = "0.5.0", default-features = false, optional = true }
tokio-postgres = { version = "0.7.6", default-features = false, features = ["runtime", "with-chrono-0_4"], optional = true }
tokio-tungstenite = {version = "0.17.1", default-features = false, features = ["connect"], optional = true}
toml = { version = "0.5.9", default-features = false }
tonic = { version = "0.7.2", optional = true, default-features = false, features = ["transport", "codegen", "prost", "tls", "tls-roots", "compression"] }
trust-dns-proto = { version = "0.21.0", default-features = false, features = ["dnssec"], optional = true }
typetag = { version = "0.2.1", default-features = false }
url = { version = "2.2.2", default-features = false, features = ["serde"] }
uuid = { version = "1", default-features = false, features = ["serde", "v4"] }
warp = { version = "0.3.1", default-features = false }

# depending on fork for bumped nix dependency
# https://github.com/heim-rs/heim/pull/360
heim = { git = "https://github.com/vectordotdev/heim.git", branch="update-nix", default-features = false, features = ["cpu", "disk", "host", "memory", "net"], optional = true }

# make sure to update the external docs when the Lua version changes
mlua = { version = "0.8.1", default-features = false, features = ["lua54", "send", "vendored"], optional = true }

[target.'cfg(windows)'.dependencies]
schannel = "0.1.20"
windows-service = "0.4.0"

[target.'cfg(target_os = "macos")'.dependencies]
security-framework = "2.6.1"

[target.'cfg(unix)'.dependencies]
atty = { version = "0.2.14", default-features = false }
nix = { version = "0.24.1", default-features = false, features = ["socket", "signal"] }

[build-dependencies]
prost-build = { version = "0.10.4", default-features = false, optional = true }
tonic-build = { version = "0.7", default-features = false, features = ["transport", "prost", "compression"], optional = true }

[dev-dependencies]
approx = "0.5.1"
assert_cmd = { version = "2.0.4", default-features = false }
azure_core = { git = "https://github.com/Azure/azure-sdk-for-rust.git", rev = "b7171eb40909f7f2805f4622e076f8a6dbbe2d98", default-features = false, features = ["enable_reqwest", "azurite_workaround"] }
azure_identity = { git = "https://github.com/Azure/azure-sdk-for-rust.git", rev = "b7171eb40909f7f2805f4622e076f8a6dbbe2d98", default-features = false, features = ["enable_reqwest"] }
azure_storage = { git = "https://github.com/Azure/azure-sdk-for-rust.git", rev = "b7171eb40909f7f2805f4622e076f8a6dbbe2d98", default-features = false, features = ["azurite_workaround"] }
azure_storage_blobs = { git = "https://github.com/Azure/azure-sdk-for-rust.git", rev = "b7171eb40909f7f2805f4622e076f8a6dbbe2d98", default-features = false, features = ["azurite_workaround"] }
base64 = "0.13.0"
criterion = { version = "0.3.6", features = ["html_reports", "async_tokio"] }
libc = "0.2.126"
pretty_assertions = "1.2.1"
proptest = "1.0"
quickcheck = "1.0.3"
reqwest = { version = "0.11", features = ["json"] }
tempfile = "3.3.0"
tokio = { version = "1.19.2", features = ["test-util"] }
tokio-test = "0.4.2"
tower-test = "0.4.0"
value = { path = "lib/value", features = ["test"] }
vector_core = { path = "lib/vector-core", default-features = false, features = ["vrl", "test"] }
wiremock = "0.5.13"

[patch.crates-io]
# A patch for lib/vector-core/buffers, addresses Issue 7514
leveldb-sys = { git = "https://github.com/vectordotdev/leveldb-sys.git", branch = "leveldb_mmap_limit" }
# Removes dependency on `time` v0.1
# https://github.com/chronotope/chrono/pull/578
chrono = { git = "https://github.com/vectordotdev/chrono.git", branch = "no-default-time" }
# Adds `Status::is_reset` test, remove after the next version is released.
h2 = { git = "https://github.com/hyperium/h2.git", rev = "f6aa3be6719270cd7b4094ee1940751b5f4ec88e" }

[features]
# Default features for *-unknown-linux-gnu and *-apple-darwin
default = ["api", "api-client", "enrichment-tables", "sinks", "sources", "sources-dnstap", "transforms", "unix", "rdkafka?/gssapi-vendored", "vrl-cli", "enterprise"]
# Default features for *-unknown-linux-* which make use of `cmake` for dependencies
default-cmake = ["api", "api-client", "enrichment-tables", "rdkafka?/cmake_build", "sinks", "sources", "sources-dnstap", "transforms", "unix", "rdkafka?/gssapi-vendored", "vrl-cli", "enterprise"]
# Default features for *-pc-windows-msvc
# TODO: Enable SASL https://github.com/vectordotdev/vector/pull/3081#issuecomment-659298042
default-msvc = ["api", "api-client", "enrichment-tables", "rdkafka?/cmake_build", "sinks", "sources", "transforms", "vrl-cli", "enterprise"]
default-musl = ["api", "api-client", "enrichment-tables", "rdkafka?/cmake_build", "sinks", "sources", "sources-dnstap", "transforms", "unix", "rdkafka?/gssapi-vendored", "vrl-cli", "enterprise"]
default-no-api-client = ["api", "enrichment-tables", "sinks", "sources", "sources-dnstap", "transforms", "unix", "rdkafka?/gssapi-vendored", "vrl-cli", "enterprise"]
default-no-vrl-cli = ["api", "sinks", "sources", "sources-dnstap", "transforms", "unix", "rdkafka?/gssapi-vendored", "enterprise"]
tokio-console = ["dep:console-subscriber", "tokio/tracing"]

all-logs = ["sinks-logs", "sources-logs", "sources-dnstap", "transforms-logs"]
all-metrics = ["sinks-metrics", "sources-metrics", "transforms-metrics", "enterprise"]

# Target specific release features.
# The `make` tasks will select this according to the appropriate triple.
# Use this section to turn off or on specific features for specific triples.
target-aarch64-unknown-linux-gnu = ["api", "api-client", "enrichment-tables", "rdkafka?/cmake_build", "sinks", "sources", "sources-dnstap", "transforms", "unix", "vrl-cli", "enterprise"]
target-aarch64-unknown-linux-musl = ["api", "api-client", "enrichment-tables", "rdkafka?/cmake_build", "sinks", "sources", "sources-dnstap", "transforms", "unix", "vrl-cli", "enterprise"]
target-armv7-unknown-linux-gnueabihf = ["api", "api-client", "enrichment-tables", "rdkafka?/cmake_build", "sinks", "sources", "sources-dnstap", "transforms", "unix", "vrl-cli", "enterprise"]
target-armv7-unknown-linux-musleabihf = ["api", "api-client", "rdkafka?/cmake_build", "enrichment-tables", "sinks", "sources", "sources-dnstap", "transforms", "vrl-cli", "enterprise"]
target-x86_64-unknown-linux-gnu = ["api", "api-client", "rdkafka?/cmake_build", "enrichment-tables", "sinks", "sources", "sources-dnstap", "transforms", "unix", "rdkafka?/gssapi-vendored", "vrl-cli", "enterprise"]
target-x86_64-unknown-linux-musl = ["api", "api-client", "rdkafka?/cmake_build", "enrichment-tables", "sinks", "sources", "sources-dnstap", "transforms", "unix", "vrl-cli", "enterprise"]
# Does not currently build
target-powerpc64le-unknown-linux-gnu = ["api", "api-client", "enrichment-tables", "rdkafka?/cmake_build", "sinks", "sources", "sources-dnstap", "transforms", "unix", "vrl-cli", "enterprise"]
# Currently doesn't build due to lack of support for 64-bit atomics
target-powerpc-unknown-linux-gnu = ["api", "api-client", "enrichment-tables", "rdkafka?/cmake_build", "sinks", "sources", "sources-dnstap", "transforms", "unix", "vrl-cli", "enterprise"]

# Enables features that work only on systems providing `cfg(unix)`
unix = ["tikv-jemallocator"]

# Enables kubernetes dependencies and shared code. Kubernetes-related sources,
# transforms and sinks should depend on this feature.
kubernetes = ["dep:k8s-openapi", "dep:kube"]

docker = ["dep:dirs-next"]

# API
api = [
  "dep:async-graphql",
  "dep:async-graphql-warp",
  "dep:base64",
  "dep:itertools",
  "vector_core/api",
]

# API client
api-client = [
  "dep:crossterm",
  "dep:num-format",
  "dep:number_prefix",
  "dep:tui",
  "vector_core/api",
  "dep:vector-api-client",
]

aws-core = [
  "aws-config",
  "dep:aws-types",
  "dep:aws-smithy-async",
  "dep:aws-smithy-client",
  "dep:aws-smithy-http",
  "dep:aws-smithy-http-tower",
  "dep:aws-smithy-types"
]

# Anything that requires Protocol Buffers.
protobuf-build = ["dep:tonic-build", "dep:prost-build"]

gcp = ["dep:base64", "dep:goauth", "dep:smpl_jwt"]

# Enrichment Tables
enrichment-tables = ["enrichment-tables-file","enrichment-tables-geoip"]
enrichment-tables-file = [ "dep:csv", "dep:seahash", "dep:hash_hasher" ]
enrichment-tables-geoip = ["dep:maxminddb"]

# Sources
sources = ["sources-logs", "sources-metrics"]
sources-logs = [
  "sources-aws_kinesis_firehose",
  "sources-aws_s3",
  "sources-aws_sqs",
  "sources-datadog_agent",
  "sources-demo_logs",
  "sources-docker_logs",
  "sources-exec",
  "sources-file",
  "sources-fluent",
  "sources-gcp_pubsub",
  "sources-heroku_logs",
  "sources-http",
  "sources-internal_logs",
  "sources-journald",
  "sources-kafka",
  "sources-kubernetes_logs",
  "sources-logstash",
  "sources-nats",
  "sources-redis",
  "sources-socket",
  "sources-splunk_hec",
  "sources-stdin",
  "sources-syslog",
  "sources-vector",
]
sources-metrics = [
  "sources-apache_metrics",
  "sources-aws_ecs_metrics",
  "sources-eventstoredb_metrics",
  "sources-host_metrics",
  "sources-internal_metrics",
  "sources-mongodb_metrics",
  "sources-nginx_metrics",
  "sources-postgresql_metrics",
  "sources-prometheus",
  "sources-statsd",
  "sources-vector",
]

sources-apache_metrics = []
sources-aws_ecs_metrics = []
sources-aws_kinesis_firehose = ["dep:base64", "dep:infer", "sources-utils-tls"]
sources-aws_s3 = ["aws-core", "dep:aws-sdk-sqs", "dep:aws-sdk-s3", "dep:semver", "dep:async-compression", "sources-aws_sqs", "tokio-util/io"]
sources-aws_sqs = ["aws-core", "dep:aws-sdk-sqs"]
sources-datadog_agent = ["sources-utils-tls", "sources-utils-http-error", "protobuf-build"]
sources-demo_logs = ["dep:fakedata"]
sources-dnstap = ["dep:base64", "dep:trust-dns-proto", "dep:dnsmsg-parser", "protobuf-build"]
sources-docker_logs = ["docker"]
sources-eventstoredb_metrics = []
sources-exec = []
sources-file = ["dep:file-source"]
sources-fluent = ["dep:base64", "listenfd", "tokio-util/net", "dep:rmpv", "dep:rmp-serde", "sources-utils-tcp-keepalive", "sources-utils-tcp-socket", "sources-utils-tls", "dep:serde_bytes"]
sources-gcp_pubsub = ["gcp", "dep:h2", "dep:prost-types", "protobuf-build", "dep:tonic"]
sources-heroku_logs = ["sources-utils-http", "sources-utils-http-query", "sources-http"]
sources-host_metrics = ["dep:heim"]
sources-http = ["sources-utils-http", "sources-utils-http-query"]
sources-internal_logs = []
sources-internal_metrics = []
sources-journald = []
sources-kafka = ["dep:rdkafka"]
sources-kubernetes_logs = ["dep:file-source", "kubernetes", "transforms-reduce"]
sources-logstash = ["listenfd", "tokio-util/net", "sources-utils-tcp-keepalive", "sources-utils-tcp-socket", "sources-utils-tls"]
sources-mongodb_metrics = ["dep:mongodb"]
sources-nats = ["dep:nats", "dep:nkeys"]
sources-nginx_metrics = ["dep:nom"]
sources-postgresql_metrics = ["dep:postgres-openssl", "dep:tokio-postgres"]
sources-prometheus = ["dep:prometheus-parser", "sinks-prometheus", "sources-http", "sources-utils-http"]
sources-redis= ["dep:redis"]
sources-socket = ["listenfd", "tokio-util/net", "sources-utils-udp", "sources-utils-tcp-keepalive", "sources-utils-tcp-socket", "sources-utils-tls", "sources-utils-unix"]
sources-splunk_hec = ["sources-utils-tls", "dep:roaring"]
sources-statsd = ["listenfd", "sources-utils-tcp-keepalive", "sources-utils-tcp-socket", "sources-utils-tls", "sources-utils-udp", "sources-utils-unix", "tokio-util/net"]
sources-stdin = ["tokio-util/io"]
sources-syslog = ["listenfd", "tokio-util/net", "sources-utils-udp", "sources-utils-tcp-keepalive", "sources-utils-tcp-socket", "sources-utils-tls", "sources-utils-unix", "codecs/syslog"]
sources-utils-http = ["dep:snap", "sources-utils-tls", "sources-utils-http-auth", "sources-utils-http-encoding", "sources-utils-http-error", "sources-utils-http-prelude"]
sources-utils-http-auth = ["sources-utils-http-error"]
sources-utils-http-encoding = ["dep:snap", "sources-utils-http-error"]
sources-utils-http-error = []
sources-utils-http-prelude = ["sources-utils-http", "sources-utils-tls", "sources-utils-http-auth", "sources-utils-http-encoding", "sources-utils-http-error"]
sources-utils-http-query = []
sources-utils-tcp-keepalive = []
sources-utils-tcp-socket = []
sources-utils-tls = []
sources-utils-udp = []
sources-utils-unix = []
sources-vector = ["listenfd", "sources-utils-tcp-keepalive", "sources-utils-tcp-socket", "sources-utils-tls", "dep:tonic", "protobuf-build"]

# Transforms
transforms = ["transforms-logs", "transforms-metrics"]
transforms-logs = [
  "transforms-aws_ec2_metadata",
  "transforms-dedupe",
  "transforms-filter",
  "transforms-geoip",
  "transforms-log_to_metric",
  "transforms-lua",
  "transforms-metric_to_log",
  "transforms-pipelines",
  "transforms-reduce",
  "transforms-remap",
  "transforms-route",
  "transforms-sample",
  "transforms-throttle",
]
transforms-metrics = [
  "transforms-aggregate",
  "transforms-filter",
  "transforms-log_to_metric",
  "transforms-lua",
  "transforms-metric_to_log",
  "transforms-pipelines",
  "transforms-remap",
  "transforms-tag_cardinality_limit",
  "transforms-throttle",
]

transforms-aggregate = []
transforms-aws_ec2_metadata = ["dep:arc-swap"]
transforms-dedupe = ["dep:lru"]
transforms-filter = []
transforms-geoip = ["dep:maxminddb"]
transforms-log_to_metric = []
transforms-lua = ["dep:mlua", "vector_core/lua"]
transforms-metric_to_log = []
transforms-pipelines = ["transforms-filter", "transforms-route"]
transforms-reduce = []
transforms-remap = []
transforms-route = []
transforms-sample = ["dep:seahash"]
transforms-tag_cardinality_limit = ["dep:bloom"]
transforms-throttle = ["dep:governor"]

# Sinks
sinks = ["sinks-logs", "sinks-metrics"]
sinks-logs = [
  "sinks-aws_cloudwatch_logs",
  "sinks-aws_kinesis_firehose",
  "sinks-aws_kinesis_streams",
  "sinks-aws_s3",
  "sinks-aws_sqs",
  "sinks-axiom",
  "sinks-azure_blob",
  "sinks-azure_monitor_logs",
  "sinks-blackhole",
  "sinks-chronicle",
  "sinks-clickhouse",
  "sinks-console",
  "sinks-datadog_archives",
  "sinks-datadog_events",
  "sinks-datadog_logs",
  "sinks-datadog_traces",
  "sinks-elasticsearch",
  "sinks-file",
  "sinks-gcp",
  "sinks-honeycomb",
  "sinks-http",
  "sinks-humio",
  "sinks-influxdb",
  "sinks-kafka",
  "sinks-logdna",
  "sinks-loki",
  "sinks-nats",
  "sinks-new_relic_logs",
  "sinks-new_relic",
  "sinks-papertrail",
  "sinks-pulsar",
  "sinks-redis",
  "sinks-sematext",
  "sinks-socket",
  "sinks-splunk_hec",
  "sinks-vector",
  "sinks-websocket",
]
sinks-metrics = [
  "sinks-aws_cloudwatch_metrics",
  "sinks-blackhole",
  "sinks-console",
  "sinks-datadog_metrics",
  "sinks-humio",
  "sinks-influxdb",
  "sinks-kafka",
  "sinks-prometheus",
  "sinks-sematext",
  "sinks-statsd",
  "sinks-vector",
  "sinks-splunk_hec"
]

sinks-aws_cloudwatch_logs = ["aws-core", "dep:aws-sdk-cloudwatchlogs"]
sinks-aws_cloudwatch_metrics = ["aws-core", "dep:aws-sdk-cloudwatch"]
sinks-aws_kinesis_firehose = ["aws-core", "dep:aws-sdk-firehose"]
sinks-aws_kinesis_streams = ["aws-core", "dep:aws-sdk-kinesis"]
sinks-aws_s3 = ["dep:base64", "dep:md-5", "aws-core", "dep:aws-sdk-s3"]
sinks-aws_sqs = ["aws-core", "dep:aws-sdk-sqs"]
sinks-axiom = ["sinks-elasticsearch"]
sinks-azure_blob = ["dep:azure_core", "dep:azure_identity", "dep:azure_storage", "dep:azure_storage_blobs"]
sinks-azure_monitor_logs = []
sinks-blackhole = []
sinks-chronicle = []
sinks-clickhouse = []
sinks-console = []
sinks-datadog_archives = ["sinks-aws_s3", "sinks-azure_blob", "sinks-gcp"]
sinks-datadog_events = []
sinks-datadog_logs = []
sinks-datadog_metrics = ["protobuf-build", "sinks-azure_blob"]
sinks-datadog_traces = ["protobuf-build", "dep:rmpv", "dep:rmp-serde", "dep:serde_bytes"]
sinks-elasticsearch = ["aws-core", "dep:aws-sigv4", "transforms-metric_to_log"]
sinks-file = ["dep:async-compression"]
sinks-gcp = ["dep:base64", "gcp"]
sinks-honeycomb = []
sinks-http = []
sinks-humio = ["sinks-splunk_hec", "transforms-metric_to_log"]
sinks-influxdb = []
sinks-kafka = ["dep:rdkafka"]
sinks-logdna = []
sinks-loki = []
sinks-nats = ["dep:nats", "dep:nkeys"]
sinks-new_relic_logs = ["sinks-http"]
sinks-new_relic = []
sinks-papertrail = ["dep:syslog"]
sinks-prometheus = ["dep:prometheus-parser", "dep:snap", "sources-utils-tls", "dep:serde_with"]
sinks-pulsar = ["dep:avro-rs", "dep:pulsar"]
sinks-redis = ["dep:redis"]
sinks-sematext = ["sinks-elasticsearch", "sinks-influxdb"]
sinks-socket = ["sinks-utils-udp"]
sinks-splunk_hec = []
sinks-statsd = ["sinks-utils-udp", "tokio-util/net"]
sinks-utils-udp = []
sinks-vector = ["sinks-utils-udp", "dep:tonic", "protobuf-build"]
sinks-websocket = ["dep:tokio-tungstenite"]

# Datadog integration
enterprise = [
  "dep:hex",
  "dep:sha2",
  "sinks-datadog_logs",
  "sinks-datadog_metrics",
  "sources-host_metrics",
  "sources-internal_logs",
  "sources-internal_metrics",
  "transforms-remap",
  "transforms-filter",
]

# Identifies that the build is a nightly build
nightly = []

# Testing-related features
all-integration-tests = [
  "aws-integration-tests",
  "axiom-integration-tests",
  "azure-integration-tests",
  "chronicle-integration-tests",
  "clickhouse-integration-tests",
  "datadog-agent-integration-tests",
  "datadog-logs-integration-tests",
  "datadog-metrics-integration-tests",
  "datadog-traces-integration-tests",
  "docker-logs-integration-tests",
  "es-integration-tests",
  "eventstoredb_metrics-integration-tests",
  "fluent-integration-tests",
  "gcp-cloud-storage-integration-tests",
  "gcp-integration-tests",
  "gcp-pubsub-integration-tests",
  "humio-integration-tests",
  "influxdb-integration-tests",
  "kafka-integration-tests",
  "logstash-integration-tests",
  "loki-integration-tests",
  "mongodb_metrics-integration-tests",
  "nats-integration-tests",
  "nginx-integration-tests",
  "postgresql_metrics-integration-tests",
  "prometheus-integration-tests",
  "pulsar-integration-tests",
  "redis-integration-tests",
  "splunk-integration-tests",
  "dnstap-integration-tests",
]

aws-integration-tests = [
  "aws-cloudwatch-logs-integration-tests",
  "aws-cloudwatch-metrics-integration-tests",
  "aws-ec2-metadata-integration-tests",
  "aws-ecs-metrics-integration-tests",
  "aws-kinesis-firehose-integration-tests",
  "aws-kinesis-streams-integration-tests",
  "aws-s3-integration-tests",
  "aws-sqs-integration-tests",
]

azure-integration-tests = [
  "azure-blob-integration-tests"
]

aws-cloudwatch-logs-integration-tests = ["sinks-aws_cloudwatch_logs"]
aws-cloudwatch-metrics-integration-tests = ["sinks-aws_cloudwatch_metrics"]
aws-ec2-metadata-integration-tests = ["transforms-aws_ec2_metadata"]
aws-ecs-metrics-integration-tests = ["sources-aws_ecs_metrics"]
aws-kinesis-firehose-integration-tests = ["sinks-aws_kinesis_firehose", "dep:aws-sdk-elasticsearch", "sinks-elasticsearch"]
aws-kinesis-streams-integration-tests = ["sinks-aws_kinesis_streams"]
aws-s3-integration-tests = ["sinks-aws_s3", "sources-aws_s3"]
aws-sqs-integration-tests = ["sinks-aws_sqs", "sources-aws_sqs"]
axiom-integration-tests = ["sinks-axiom"]
azure-blob-integration-tests = ["sinks-azure_blob"]
chronicle-integration-tests = ["sinks-gcp"]
clickhouse-integration-tests = ["sinks-clickhouse"]
datadog-agent-integration-tests = ["sources-datadog_agent"]
datadog-logs-integration-tests = ["sinks-datadog_logs"]
datadog-metrics-integration-tests = ["sinks-datadog_metrics"]
datadog-traces-integration-tests = ["sinks-datadog_traces"]
docker-logs-integration-tests = ["sources-docker_logs", "unix"]
es-integration-tests = ["sinks-elasticsearch"]
eventstoredb_metrics-integration-tests = ["sources-eventstoredb_metrics"]
fluent-integration-tests = ["docker", "sources-fluent"]
gcp-cloud-storage-integration-tests = ["sinks-gcp"]
gcp-integration-tests = ["sinks-gcp"]
gcp-pubsub-integration-tests = ["sinks-gcp", "sources-gcp_pubsub"]
humio-integration-tests = ["sinks-humio"]
influxdb-integration-tests = ["sinks-influxdb"]
kafka-integration-tests = ["sinks-kafka", "sources-kafka"]
logstash-integration-tests = ["docker", "sources-logstash"]
loki-integration-tests = ["sinks-loki"]
mongodb_metrics-integration-tests = ["sources-mongodb_metrics"]
nats-integration-tests = ["sinks-nats", "sources-nats"]
nginx-integration-tests = ["sources-nginx_metrics"]
postgresql_metrics-integration-tests = ["sources-postgresql_metrics"]
prometheus-integration-tests = ["sinks-prometheus", "sources-prometheus"]
pulsar-integration-tests = ["sinks-pulsar"]
redis-integration-tests = ["sinks-redis", "sources-redis"]
splunk-integration-tests = ["sinks-splunk_hec"]
dnstap-integration-tests = ["sources-dnstap"]
disable-resolv-conf = []
shutdown-tests = ["api", "sinks-blackhole", "sinks-console", "sinks-prometheus", "sources", "transforms-log_to_metric", "transforms-lua", "transforms-remap", "unix"]
cli-tests = ["sinks-blackhole", "sinks-socket", "sources-demo_logs", "sources-file"]
vector-api-tests = [
  "sources-demo_logs",
  "transforms-log_to_metric",
  "transforms-remap",
  "sinks-blackhole"
]
vector-unit-test-tests = [
  "sources-demo_logs",
  "transforms-remap",
  "transforms-route",
  "transforms-filter",
  "transforms-reduce",
  "transforms-log_to_metric",
  "sinks-console"
]
enterprise-tests = [
  "enterprise",
  "sources-demo_logs",
  "sinks-blackhole",
  "sinks-loki",
  "api",
]

# Grouping together features for benchmarks. We exclude the API client due to it causing the build process to run out
# of memory when those additional dependencies are built in CI.
benches = [
  "sinks-file",
  "sinks-http",
  "sinks-socket",
  "sources-file",
  "sources-socket",
  "sources-syslog",
  "transforms-lua",
  "transforms-sample",
]
dnstap-benches = ["sources-dnstap"]
language-benches = ["sinks-socket", "sources-socket", "transforms-lua", "transforms-remap"]
# Separate benching process for metrics due to the nature of the bootstrap procedures.
statistic-benches = []
metrics-benches = ["sinks-socket", "sources-socket"]
remap-benches = ["transforms-remap"]
transform-benches = ["transforms-filter", "transforms-dedupe", "transforms-reduce", "transforms-route"]
codecs-benches = []
loki-benches = ["sinks-loki"]
enrichment-tables-benches = ["enrichment-tables-file","enrichment-tables-geoip"]

[[bench]]
name = "default"
harness = false
required-features = ["benches"]

[[bench]]
name = "dnstap"
path = "benches/dnstap/mod.rs"
harness = false
required-features = ["dnstap-benches"]

[[bench]]
name = "remap"
harness = false
required-features = ["remap-benches"]

[[bench]]
name = "enrichment_tables"
harness = false
required-features = ["enrichment-tables-benches"]

[[bench]]
name = "languages"
harness = false
required-features = ["language-benches"]

[[bench]]
name = "loki"
harness = false
required-features = ["loki-benches"]

[[bench]]
name = "distribution_statistic"
harness = false
required-features = ["statistic-benches"]

[[bench]]
name = "transform"
path = "benches/transform/main.rs"
harness = false
test = false
required-features = ["transform-benches"]

[[bench]]
name = "codecs"
path = "benches/codecs/main.rs"
harness = false
required-features = ["codecs-benches"]<|MERGE_RESOLUTION|>--- conflicted
+++ resolved
@@ -193,13 +193,8 @@
 prost-types = { version = "0.10.1", default-features = false, optional = true }
 
 # GCP
-<<<<<<< HEAD
 # goauth = { version = "0.12.0", default-features = false, optional = true }
 goauth = { git = "https://github.com/StephenWakely/rust-goauth.git", branch = "malachite-ingestion", default-features = false, optional = true }
-gouth = { version = "0.2.1", default-features = false, optional = true }
-=======
-goauth = { version = "0.13.0", optional = true }
->>>>>>> 965b0c53
 smpl_jwt = { version = "0.7.1", default-features = false, optional = true }
 
 # API
