[package]
name = "vector"
version = "0.23.0"
authors = ["Vector Contributors <vector@datadoghq.com>"]
edition = "2021"
description = "A lightweight and ultra-fast tool for building observability pipelines"
homepage = "https://vector.dev"
license = "MPL-2.0"
readme = "README.md"
publish = false
default-run = "vector"
autobenches = false # our benchmarks are not runnable on their own either way
rust-version = "1.61.0"

[[bin]]
name = "graphql-schema"
path = "src/api/schema/gen.rs"
required-features = ["default-no-api-client"]

[[bin]]
name = "secret-backend-example"
path = "src/config/loading/secret_backend_example.rs"

[profile.dev]
split-debuginfo = "unpacked" # Faster debug builds on macOS

# CI-based builds use full release optimization.  See scripts/environment/release-flags.sh.
# This results in roughly a 5% reduction in performance when compiling locally vs when
# compiled via the CI pipeline.
[profile.release]
debug = false # Do not include debug symbols in the executable.

[profile.bench]
debug = true

[package.metadata.deb]
name = "vector"
section = "admin"
maintainer-scripts = "distribution/debian/scripts/"
conf-files = ["/etc/vector/vector.toml", "/etc/default/vector"]
assets = [
  ["target/release/vector", "/usr/bin/", "755"],
  ["config/vector.toml", "/etc/vector/vector.toml", "644"],
  ["config/examples/*", "/etc/vector/examples/", "644"],
  ["distribution/systemd/vector.service", "/lib/systemd/system/vector.service", "644"],
  ["distribution/systemd/vector.default", "/etc/default/vector", "600"]
]
license-file = ["target/debian-license.txt"]
extended-description-file = "target/debian-extended-description.txt"

[package.metadata.deb.systemd-units]
unit-scripts = "distribution/systemd/"
enable = false
start = false

# libc requirements are defined by `cross`
# https://github.com/rust-embedded/cross#supported-targets
# Though, it seems like aarch64 libc is actually 2.18 and not 2.19
[package.metadata.deb.variants.armv7-unknown-linux-gnueabihf]
depends = "libc6 (>= 2.15)"

[package.metadata.deb.variants.x86_64-unknown-linux-gnu]
depends = "libc6 (>= 2.15)"

[package.metadata.deb.variants.x86_64-unknown-linux-musl]
depends = ""

[package.metadata.deb.variants.aarch64-unknown-linux-gnu]
depends = "libc6 (>= 2.18)"

[package.metadata.deb.variants.aarch64-unknown-linux-musl]
depends = ""

[workspace]
members = [
  ".",
  "lib/codecs",
  "lib/enrichment",
  "lib/vector-buffers",
  "lib/vector-common",
  "lib/vector-config",
  "lib/vector-config-common",
  "lib/vector-config-macros",
  "lib/vector-core",
  "lib/dnsmsg-parser",
  "lib/fakedata",
  "lib/file-source",
  "lib/k8s-e2e-tests",
  "lib/k8s-test-framework",
  "lib/lookup",
  "lib/portpicker",
  "lib/prometheus-parser",
  "lib/tracing-limit",
  "lib/vector-api-client",
  "lib/value",
  "lib/vrl/cli",
  "lib/vrl/compiler",
  "lib/vrl/core",
  "lib/vrl/diagnostic",
  "lib/vrl/parser",
  "lib/vrl/stdlib",
  "lib/vrl/tests",
  "lib/vrl/proptests",
  "lib/vrl/vrl",
  "lib/vector-vrl-functions",
  "lib/datadog/grok",
  "lib/datadog/search-syntax",
  "lib/datadog/filter",
]

[dependencies]
# Internal libs
codecs = { path = "lib/codecs", default-features = false }
dnsmsg-parser = { path = "lib/dnsmsg-parser", optional = true }
enrichment = { path = "lib/enrichment" }
fakedata = { path = "lib/fakedata", optional = true }
file-source = { path = "lib/file-source", optional = true }
lookup = { path = "lib/lookup" }
portpicker = { path = "lib/portpicker" }
prometheus-parser = { path = "lib/prometheus-parser", optional = true }
tracing-limit = { path = "lib/tracing-limit" }
value = { path = "lib/value" }
vector_buffers = { path = "lib/vector-buffers", default-features = false }
vector_common = { path = "lib/vector-common" }
vector_config = { path = "lib/vector-config" }
vector_config_common = { path = "lib/vector-config-common" }
vector_config_macros = { path = "lib/vector-config-macros" }
vector_core = { path = "lib/vector-core", default-features = false, features = ["vrl"] }
vector-api-client = { path = "lib/vector-api-client", optional = true }
vector-vrl-functions = { path = "lib/vector-vrl-functions" }
vrl-cli = { path = "lib/vrl/cli", optional = true }

# Tokio / Futures
async-stream = { version = "0.3.3", default-features = false }
async-trait = { version = "0.1.56", default-features = false }
futures = { version = "0.3.21", default-features = false, features = ["compat", "io-compat"], package = "futures" }
tokio = { version = "1.19.2", default-features = false, features = ["full"] }
tokio-openssl = { version = "0.6.3", default-features = false }
tokio-stream = { version = "0.1.9", default-features = false, features = ["net", "sync", "time"] }
tokio-util = { version = "0.7", default-features = false, features = ["io", "time"] }
console-subscriber = { version = "0.1.6", default-features = false, optional = true }

# Tracing
tracing = { version = "0.1.34", default-features = false }
tracing-core = { version = "0.1.26", default-features = false }
tracing-futures = { version = "0.2.5", default-features = false, features = ["futures-03"] }
tracing-subscriber = { version = "0.3.14", default-features = false, features = ["ansi", "env-filter", "fmt", "json", "registry", "tracing-log"] }
tracing-tower = { git = "https://github.com/tokio-rs/tracing", default-features = false, rev = "e0642d949891546a3bb7e47080365ee7274f05cd" }

# Metrics
metrics = { version = "0.17.1", default-features = false, features = ["std"] }
metrics-tracing-context = { version = "0.9.0", default-features = false }

# AWS - Official SDK
aws-config = { version = "0.15.0", default-features = false, features = ["rustls"], optional = true }
aws-types = { version = "0.15.0", default-features = false, features = ["hardcoded-credentials"], optional = true }
aws-sdk-s3 = { version = "0.15.0", default-features = false, features = ["rustls"], optional = true }
aws-sdk-sqs = { version = "0.15.0", default-features = false, features = ["rustls"], optional = true }
aws-sdk-cloudwatch = { version = "0.15.0", default-features = false, features = ["rustls"], optional = true }
aws-sdk-cloudwatchlogs = { version = "0.15.0", default-features = false, features = ["rustls"], optional = true }
aws-sdk-elasticsearch = {version = "0.15.0", default-features = false, features = ["rustls"], optional = true }
aws-sdk-firehose = { version = "0.15.0", default-features = false, features = ["rustls"], optional = true }
aws-sdk-kinesis = { version = "0.15.0", default-features = false, features = ["rustls"], optional = true }
aws-sigv4 = { version = "0.15.0", default-features = false, optional = true }
aws-smithy-async = { version = "0.45.0", default-features = false, optional = true }
aws-smithy-client = { version = "0.45.0", default-features = false, features = ["client-hyper"], optional = true}
aws-smithy-http = { version = "0.45.0", default-features = false, features = ["event-stream"], optional = true }
aws-smithy-http-tower = { version = "0.45.0", default-features = false, optional = true }
aws-smithy-types = { version = "0.45.0", default-features = false, optional = true }

# Azure
azure_core = { git = "https://github.com/Azure/azure-sdk-for-rust.git", rev = "b7171eb40909f7f2805f4622e076f8a6dbbe2d98", default-features = false, features = ["enable_reqwest"], optional = true }
azure_identity = { git = "https://github.com/Azure/azure-sdk-for-rust.git", rev = "b7171eb40909f7f2805f4622e076f8a6dbbe2d98", default-features = false, features = ["enable_reqwest"], optional = true }
azure_storage = { git = "https://github.com/Azure/azure-sdk-for-rust.git", rev = "b7171eb40909f7f2805f4622e076f8a6dbbe2d98", default-features = false, optional = true }
azure_storage_blobs = { git = "https://github.com/Azure/azure-sdk-for-rust.git", rev = "b7171eb40909f7f2805f4622e076f8a6dbbe2d98", default-features = false, optional = true }

# Tower
tower = { version = "0.4.13", default-features = false, features = ["buffer", "limit", "retry", "timeout", "util"] }
# Serde
serde = { version = "1.0.137", default-features = false, features = ["derive"] }
serde-toml-merge = { version = "0.3.0", default-features = false }
serde_bytes = { version = "0.11.6", default-features = false, features = ["std"], optional = true }
serde_json = { version = "1.0.82", default-features = false, features = ["raw_value"] }
serde_with = { version = "1.14.0", default-features = false, features = ["macros"], optional = true }
serde_yaml = { version = "0.8.24", default-features = false }

# Messagepack
rmp-serde = { version = "1.1.0", default-features = false, optional = true }
rmpv = { version = "1.0.0", default-features = false, features = ["with-serde"], optional = true }

# Prost
prost = { version = "0.10.4", default-features = false, features = ["std"] }
prost-types = { version = "0.10.1", default-features = false, optional = true }

# GCP
goauth = { version = "0.13.0", optional = true }
smpl_jwt = { version = "0.7.1", default-features = false, optional = true }

# API
async-graphql = { version = "3.0.38", default-features = false, optional = true, features = ["chrono"] }
async-graphql-warp = { version = "3.0.38", default-features = false, optional = true }
itertools = { version = "0.10.3", default-features = false, optional = true }

# API client
crossterm = { version = "0.24.0", default-features = false, features = ["event-stream"], optional = true }
num-format = { version = "0.4.0", default-features = false, features = ["with-num-bigint"], optional = true }
number_prefix = { version = "0.4.0", default-features = false, features = ["std"], optional = true }
tui = { version = "0.18.0", optional = true, default-features = false, features = ["crossterm"] }

# Datadog Pipelines
datadog-filter = { path = "lib/datadog/filter" }
datadog-search-syntax = { path = "lib/datadog/search-syntax" }
hex = { version = "0.4.3", default-features = false, optional = true }
sha2 = { version = "0.10.2", default-features = false, optional = true }

# VRL Lang
vrl = { path = "lib/vrl/vrl" }
vrl-stdlib = { path = "lib/vrl/stdlib" }

# External libs
arc-swap = { version = "1.5", default-features = false, optional = true }
async-compression = { version = "0.3.12", default-features = false, features = ["tokio", "gzip", "zstd"], optional = true }
avro-rs = { version = "0.13.0", default-features = false, optional = true }
axum = { version = "0.5.11", default-features = false }
base64 = { version = "0.13.0", default-features = false, optional = true }
bloom = { version = "0.3.2", default-features = false, optional = true }
bollard = { version = "0.12.0", default-features = false, features = ["ssl"] }
bytes = { version = "1.1.0", default-features = false, features = ["serde"] }
bytesize = { version = "1.1.0", default-features = false }
chrono = { version = "0.4.19", default-features = false, features = ["serde"] }
cidr-utils = { version = "0.5.7", default-features = false }
clap = { version = "3.2.7", default-features = false, features = ["derive", "env", "std"] }
colored = { version = "2.0.0", default-features = false }
csv = { version = "1.1", default-features = false, optional = true }
derivative = { version = "2.2.0", default-features = false }
dirs-next = { version = "2.0.0", default-features = false, optional = true }
dyn-clone = { version = "1.0.6", default-features = false }
encoding_rs = { version = "0.8.31", default-features = false, features = ["serde"] }
exitcode = { version = "1.1.2", default-features = false }
flate2 = { version = "1.0.24", default-features = false, features = ["default"] }
futures-util = { version = "0.3.21", default-features = false }
glob = { version = "0.3.0", default-features = false }
governor = { version = "0.4.1", default-features = false, features = ["dashmap", "jitter", "std"], optional = true }
grok = { version = "2.0.0", default-features = false, optional = true }
h2 = { version = "0.3.13", default-features = false, optional = true }
hash_hasher = { version = "2.0.0", default-features = false, optional  = true }
headers = { version = "0.3.6", default-features = false }
hostname = { version = "0.3.1", default-features = false }
http = { version = "0.2.8", default-features = false }
http-body = { version = "0.4.5", default-features = false }
hyper = { version = "0.14.19", default-features = false, features = ["client", "runtime", "http1", "http2", "server", "stream"] }
hyper-openssl = { version = "0.9.2", default-features = false }
hyper-proxy = { version = "0.9.1", default-features = false, features = ["openssl-tls"] }
indexmap = { version = "~1.9.1", default-features = false, features = ["serde"] }
infer = { version = "0.9.0", default-features = false, optional = true}
indoc = { version = "1.0.6", default-features = false }
inventory = { version = "0.1.10", default-features = false }
k8s-openapi = { version = "0.15.0", default-features = false, features = ["api", "v1_19"], optional = true }
kube = { version = "0.73.1", default-features = false, features = ["client", "native-tls", "runtime"], optional = true }
listenfd = { version = "1.0.0", default-features = false, optional = true }
logfmt = { version = "0.0.2", default-features = false, optional = true }
lru = { version = "0.7.7", default-features = false, optional = true }
maxminddb = { version = "0.23.0", default-features = false, optional = true }
md-5 = { version = "0.10", default-features = false, optional = true }
mongodb = { version = "2.2.2", default-features = false, features = ["tokio-runtime"], optional = true }
nats = { version = "0.21.0", default-features = false, optional = true }
nkeys = { version = "0.2.0", default-features = false, optional = true }
nom = { version = "7.1.1", default-features = false, optional = true }
notify = { version = "4.0.17", default-features = false }
once_cell = { version = "1.13", default-features = false }
openssl = { version = "0.10.40", default-features = false, features = ["vendored"] }
openssl-probe = { version = "0.1.5", default-features = false }
ordered-float = { version = "3.0.0", default-features = false }
percent-encoding = { version = "2.1.0", default-features = false }
pin-project = { version = "1.0.11", default-features = false }
postgres-openssl = { version = "0.5.0", default-features = false, features = ["runtime"], optional = true }
pulsar = { version = "4.1.2", default-features = false, features = ["tokio-runtime", "auth-oauth2"], optional = true }
rand = { version = "0.8.5", default-features = false, features = ["small_rng"] }
rand_distr = { version = "0.4.3", default-features = false }
rdkafka = { version = "0.27.0", default-features = false, features = ["tokio", "libz", "ssl", "zstd"], optional = true }
redis = { version = "0.21.5", default-features = false, features = ["connection-manager", "tokio-comp", "tokio-native-tls-comp"], optional = true }
regex = { version = "1.6.0", default-features = false, features = ["std", "perf"] }
roaring = { version = "0.9.0", default-features = false, optional = true }
seahash = { version = "4.1.0", default-features = false, optional = true }
semver = { version = "1.0.12", default-features = false, features = ["serde", "std"], optional = true }
smallvec = { version = "1", default-features = false, features = ["union"] }
snafu = { version = "0.7.1", default-features = false, features = ["futures"] }
snap = { version = "1.0.5", default-features = false, optional = true }
socket2 = { version = "0.4.4", default-features = false }
stream-cancel = { version = "0.8.1", default-features = false }
strip-ansi-escapes = { version = "0.1.1", default-features = false }
syslog = { version = "6.0.1", default-features = false, optional = true }
tikv-jemallocator = { version = "0.5.0", default-features = false, optional = true }
tokio-postgres = { version = "0.7.6", default-features = false, features = ["runtime", "with-chrono-0_4"], optional = true }
tokio-tungstenite = {version = "0.17.1", default-features = false, features = ["connect"], optional = true}
toml = { version = "0.5.9", default-features = false }
tonic = { version = "0.7.2", optional = true, default-features = false, features = ["transport", "codegen", "prost", "tls", "tls-roots", "compression"] }
trust-dns-proto = { version = "0.21.0", default-features = false, features = ["dnssec"], optional = true }
typetag = { version = "0.1.8", default-features = false }
url = { version = "2.2.2", default-features = false, features = ["serde"] }
<<<<<<< HEAD
uuid = { version = "0.8.2", default-features = false, features = ["serde", "v4"], optional = true }
warp = { version = "0.3.1", default-features = false, optional = true }
zstd = { version = "0.6", default-features = false, optional = true }
tonic = { version = "0.5", optional = true, default-features = false, features = ["transport", "codegen", "prost", "tls"] }
data-encoding = { version = "2.2", default-features = false, features = ["std"], optional = true }
trust-dns-proto = { version = "0.20", features = ["dnssec"], optional = true }
rumqttc = { version = "0.9", optional = true, default-features = false }
=======
uuid = { version = "1", default-features = false, features = ["serde", "v4"] }
warp = { version = "0.3.1", default-features = false }

# depending on fork for bumped nix dependency
# https://github.com/heim-rs/heim/pull/360
heim = { git = "https://github.com/vectordotdev/heim.git", branch="update-nix", default-features = false, features = ["cpu", "disk", "host", "memory", "net"], optional = true }

# make sure to update the external docs when the Lua version changes
mlua = { version = "0.8.1", default-features = false, features = ["lua54", "send", "vendored"], optional = true }
>>>>>>> 2b2259ce

[target.'cfg(windows)'.dependencies]
schannel = "0.1.20"
windows-service = "0.4.0"

[target.'cfg(target_os = "macos")'.dependencies]
security-framework = "2.6.1"

[target.'cfg(unix)'.dependencies]
atty = { version = "0.2.14", default-features = false }
nix = { version = "0.24.1", default-features = false, features = ["socket", "signal"] }

[build-dependencies]
prost-build = { version = "0.10.4", default-features = false, optional = true }
tonic-build = { version = "0.7", default-features = false, features = ["transport", "prost", "compression"], optional = true }

[dev-dependencies]
approx = "0.5.1"
assert_cmd = { version = "2.0.4", default-features = false }
azure_core = { git = "https://github.com/Azure/azure-sdk-for-rust.git", rev = "b7171eb40909f7f2805f4622e076f8a6dbbe2d98", default-features = false, features = ["enable_reqwest", "azurite_workaround"] }
azure_identity = { git = "https://github.com/Azure/azure-sdk-for-rust.git", rev = "b7171eb40909f7f2805f4622e076f8a6dbbe2d98", default-features = false, features = ["enable_reqwest"] }
azure_storage = { git = "https://github.com/Azure/azure-sdk-for-rust.git", rev = "b7171eb40909f7f2805f4622e076f8a6dbbe2d98", default-features = false, features = ["azurite_workaround"] }
azure_storage_blobs = { git = "https://github.com/Azure/azure-sdk-for-rust.git", rev = "b7171eb40909f7f2805f4622e076f8a6dbbe2d98", default-features = false, features = ["azurite_workaround"] }
base64 = "0.13.0"
criterion = { version = "0.3.5", features = ["html_reports", "async_tokio"] }
libc = "0.2.126"
pretty_assertions = "1.2.1"
proptest = "1.0"
quickcheck = "1.0.3"
reqwest = { version = "0.11", features = ["json"] }
tempfile = "3.3.0"
tokio = { version = "1.19.2", features = ["test-util"] }
tokio-test = "0.4.2"
tower-test = "0.4.0"
value = { path = "lib/value", features = ["test"] }
vector_core = { path = "lib/vector-core", default-features = false, features = ["vrl", "test"] }
wiremock = "0.5.13"

[patch.crates-io]
# A patch for lib/vector-core/buffers, addresses Issue 7514
leveldb-sys = { git = "https://github.com/vectordotdev/leveldb-sys.git", branch = "leveldb_mmap_limit" }
# Removes dependency on `time` v0.1
# https://github.com/chronotope/chrono/pull/578
chrono = { git = "https://github.com/vectordotdev/chrono.git", branch = "no-default-time" }
# Adds `Status::is_reset` test, remove after the next version is released.
h2 = { git = "https://github.com/hyperium/h2.git", rev = "f6aa3be6719270cd7b4094ee1940751b5f4ec88e" }

[features]
# Default features for *-unknown-linux-gnu and *-apple-darwin
default = ["api", "api-client", "enrichment-tables", "sinks", "sources", "sources-dnstap", "transforms", "unix", "rdkafka?/gssapi-vendored", "vrl-cli", "enterprise"]
# Default features for *-unknown-linux-* which make use of `cmake` for dependencies
default-cmake = ["api", "api-client", "enrichment-tables", "rdkafka?/cmake_build", "sinks", "sources", "sources-dnstap", "transforms", "unix", "rdkafka?/gssapi-vendored", "vrl-cli", "enterprise"]
# Default features for *-pc-windows-msvc
# TODO: Enable SASL https://github.com/vectordotdev/vector/pull/3081#issuecomment-659298042
default-msvc = ["api", "api-client", "enrichment-tables", "rdkafka?/cmake_build", "sinks", "sources", "transforms", "vrl-cli", "enterprise"]
default-musl = ["api", "api-client", "enrichment-tables", "rdkafka?/cmake_build", "sinks", "sources", "sources-dnstap", "transforms", "unix", "rdkafka?/gssapi-vendored", "vrl-cli", "enterprise"]
default-no-api-client = ["api", "enrichment-tables", "sinks", "sources", "sources-dnstap", "transforms", "unix", "rdkafka?/gssapi-vendored", "vrl-cli", "enterprise"]
default-no-vrl-cli = ["api", "sinks", "sources", "sources-dnstap", "transforms", "unix", "rdkafka?/gssapi-vendored", "enterprise"]
tokio-console = ["dep:console-subscriber", "tokio/tracing"]

all-logs = ["sinks-logs", "sources-logs", "sources-dnstap", "transforms-logs"]
all-metrics = ["sinks-metrics", "sources-metrics", "transforms-metrics", "enterprise"]

# Target specific release features.
# The `make` tasks will select this according to the appropriate triple.
# Use this section to turn off or on specific features for specific triples.
target-aarch64-unknown-linux-gnu = ["api", "api-client", "enrichment-tables", "rdkafka?/cmake_build", "sinks", "sources", "sources-dnstap", "transforms", "unix", "vrl-cli", "enterprise"]
target-aarch64-unknown-linux-musl = ["api", "api-client", "enrichment-tables", "rdkafka?/cmake_build", "sinks", "sources", "sources-dnstap", "transforms", "unix", "vrl-cli", "enterprise"]
target-armv7-unknown-linux-gnueabihf = ["api", "api-client", "enrichment-tables", "rdkafka?/cmake_build", "sinks", "sources", "sources-dnstap", "transforms", "unix", "vrl-cli", "enterprise"]
target-armv7-unknown-linux-musleabihf = ["api", "api-client", "rdkafka?/cmake_build", "enrichment-tables", "sinks", "sources", "sources-dnstap", "transforms", "vrl-cli", "enterprise"]
target-x86_64-unknown-linux-gnu = ["api", "api-client", "rdkafka?/cmake_build", "enrichment-tables", "sinks", "sources", "sources-dnstap", "transforms", "unix", "rdkafka?/gssapi-vendored", "vrl-cli", "enterprise"]
target-x86_64-unknown-linux-musl = ["api", "api-client", "rdkafka?/cmake_build", "enrichment-tables", "sinks", "sources", "sources-dnstap", "transforms", "unix", "vrl-cli", "enterprise"]
# Does not currently build
target-powerpc64le-unknown-linux-gnu = ["api", "api-client", "enrichment-tables", "rdkafka?/cmake_build", "sinks", "sources", "sources-dnstap", "transforms", "unix", "vrl-cli", "enterprise"]
# Currently doesn't build due to lack of support for 64-bit atomics
target-powerpc-unknown-linux-gnu = ["api", "api-client", "enrichment-tables", "rdkafka?/cmake_build", "sinks", "sources", "sources-dnstap", "transforms", "unix", "vrl-cli", "enterprise"]

# Enables features that work only on systems providing `cfg(unix)`
unix = ["tikv-jemallocator"]

# Enables kubernetes dependencies and shared code. Kubernetes-related sources,
# transforms and sinks should depend on this feature.
kubernetes = ["dep:k8s-openapi", "dep:kube"]

docker = ["dep:dirs-next"]

# API
api = [
  "dep:async-graphql",
  "dep:async-graphql-warp",
  "dep:base64",
  "dep:itertools",
  "vector_core/api",
]

# API client
api-client = [
  "dep:crossterm",
  "dep:num-format",
  "dep:number_prefix",
  "dep:tui",
  "vector_core/api",
  "dep:vector-api-client",
]

aws-core = [
  "aws-config",
  "dep:aws-types",
  "dep:aws-smithy-async",
  "dep:aws-smithy-client",
  "dep:aws-smithy-http",
  "dep:aws-smithy-http-tower",
  "dep:aws-smithy-types"
]

# Anything that requires Protocol Buffers.
protobuf-build = ["dep:tonic-build", "dep:prost-build"]

gcp = ["dep:base64", "dep:goauth", "dep:smpl_jwt"]

# Enrichment Tables
enrichment-tables = ["enrichment-tables-file"]
enrichment-tables-file = [ "dep:csv", "dep:seahash", "dep:hash_hasher" ]

# Sources
sources = ["sources-logs", "sources-metrics"]
sources-logs = [
  "sources-aws_kinesis_firehose",
  "sources-aws_s3",
  "sources-aws_sqs",
  "sources-datadog_agent",
  "sources-demo_logs",
  "sources-docker_logs",
  "sources-exec",
  "sources-file",
  "sources-fluent",
  "sources-gcp_pubsub",
  "sources-heroku_logs",
  "sources-http",
  "sources-internal_logs",
  "sources-journald",
  "sources-kafka",
  "sources-kubernetes_logs",
  "sources-logstash",
  "sources-nats",
  "sources-redis",
  "sources-socket",
  "sources-splunk_hec",
  "sources-stdin",
  "sources-syslog",
  "sources-vector",
<<<<<<< HEAD
  "sources-nats",
  "sources-mqtt",
=======
>>>>>>> 2b2259ce
]
sources-metrics = [
  "sources-apache_metrics",
  "sources-aws_ecs_metrics",
  "sources-eventstoredb_metrics",
  "sources-host_metrics",
  "sources-internal_metrics",
  "sources-mongodb_metrics",
  "sources-nginx_metrics",
  "sources-postgresql_metrics",
  "sources-prometheus",
  "sources-statsd",
  "sources-vector",
]

sources-apache_metrics = []
sources-aws_ecs_metrics = []
sources-aws_kinesis_firehose = ["dep:base64", "dep:infer", "sources-utils-tls"]
sources-aws_s3 = ["aws-core", "dep:aws-sdk-sqs", "dep:aws-sdk-s3", "dep:semver", "dep:async-compression", "sources-aws_sqs", "tokio-util/io"]
sources-aws_sqs = ["aws-core", "dep:aws-sdk-sqs"]
sources-datadog_agent = ["sources-utils-tls", "sources-utils-http-error", "protobuf-build"]
sources-demo_logs = ["dep:fakedata"]
sources-dnstap = ["dep:base64", "dep:trust-dns-proto", "dep:dnsmsg-parser", "protobuf-build"]
sources-docker_logs = ["docker"]
sources-eventstoredb_metrics = []
sources-exec = []
sources-file = ["dep:file-source"]
sources-fluent = ["dep:base64", "listenfd", "tokio-util/net", "dep:rmpv", "dep:rmp-serde", "sources-utils-tcp-keepalive", "sources-utils-tcp-socket", "sources-utils-tls", "dep:serde_bytes"]
sources-gcp_pubsub = ["gcp", "dep:h2", "dep:prost-types", "protobuf-build", "dep:tonic"]
sources-heroku_logs = ["sources-utils-http", "sources-utils-http-query", "sources-http"]
sources-host_metrics = ["dep:heim"]
sources-http = ["sources-utils-http", "sources-utils-http-query"]
sources-internal_logs = []
sources-internal_metrics = []
<<<<<<< HEAD
sources-journald = ["codecs"]
sources-kafka = ["rdkafka", "codecs"]
sources-nats = ["async-nats", "codecs"]
sources-mqtt = ["rumqttc"]
sources-logstash = ["listenfd", "tokio-util/net", "sources-utils-tcp-keepalive", "sources-utils-tcp-socket", "sources-utils-tls", "codecs"]
sources-kubernetes_logs = ["file-source", "kubernetes", "transforms-merge", "transforms-regex_parser"]
sources-mongodb_metrics = ["mongodb"]
sources-nginx_metrics = ["nom"]
sources-postgresql_metrics = ["postgres-openssl", "tokio-postgres"]
sources-prometheus = ["prometheus-parser", "sinks-prometheus", "sources-utils-http", "warp"]
sources-socket = ["listenfd", "tokio-util/net", "sources-utils-udp", "sources-utils-tcp-keepalive", "sources-utils-tcp-socket", "sources-utils-tls", "sources-utils-unix", "codecs"]
sources-splunk_hec = ["sources-utils-tls", "warp"]
sources-statsd = ["listenfd", "sources-utils-tcp-keepalive", "sources-utils-tcp-socket", "sources-utils-tls", "sources-utils-udp", "sources-utils-unix", "tokio-util/net", "codecs"]
sources-stdin = ["codecs"]
sources-syslog = ["listenfd", "tokio-util/net", "sources-utils-udp", "sources-utils-tcp-keepalive", "sources-utils-tcp-socket", "sources-utils-tls", "sources-utils-unix", "syslog_loose", "codecs"]
sources-utils-http-auth = ["sources-utils-http-error", "warp"]
sources-utils-http-encoding = ["snap", "sources-utils-http-error", "warp"]
sources-utils-http-error = ["warp"]
sources-utils-http-prelude = ["sources-utils-tls", "sources-utils-http-auth", "sources-utils-http-encoding", "sources-utils-http-error", "warp"]
=======
sources-journald = []
sources-kafka = ["dep:rdkafka"]
sources-kubernetes_logs = ["dep:file-source", "kubernetes", "transforms-reduce"]
sources-logstash = ["listenfd", "tokio-util/net", "sources-utils-tcp-keepalive", "sources-utils-tcp-socket", "sources-utils-tls"]
sources-mongodb_metrics = ["dep:mongodb"]
sources-nats = ["dep:nats", "dep:nkeys"]
sources-nginx_metrics = ["dep:nom"]
sources-postgresql_metrics = ["dep:postgres-openssl", "dep:tokio-postgres"]
sources-prometheus = ["dep:prometheus-parser", "sinks-prometheus", "sources-http", "sources-utils-http"]
sources-redis= ["dep:redis"]
sources-socket = ["listenfd", "tokio-util/net", "sources-utils-udp", "sources-utils-tcp-keepalive", "sources-utils-tcp-socket", "sources-utils-tls", "sources-utils-unix"]
sources-splunk_hec = ["sources-utils-tls", "dep:roaring"]
sources-statsd = ["listenfd", "sources-utils-tcp-keepalive", "sources-utils-tcp-socket", "sources-utils-tls", "sources-utils-udp", "sources-utils-unix", "tokio-util/net"]
sources-stdin = ["tokio-util/io"]
sources-syslog = ["listenfd", "tokio-util/net", "sources-utils-udp", "sources-utils-tcp-keepalive", "sources-utils-tcp-socket", "sources-utils-tls", "sources-utils-unix", "codecs/syslog"]
sources-utils-http = ["dep:snap", "sources-utils-tls", "sources-utils-http-auth", "sources-utils-http-encoding", "sources-utils-http-error", "sources-utils-http-prelude"]
sources-utils-http-auth = ["sources-utils-http-error"]
sources-utils-http-encoding = ["dep:snap", "sources-utils-http-error"]
sources-utils-http-error = []
sources-utils-http-prelude = ["sources-utils-http", "sources-utils-tls", "sources-utils-http-auth", "sources-utils-http-encoding", "sources-utils-http-error"]
>>>>>>> 2b2259ce
sources-utils-http-query = []
sources-utils-tcp-keepalive = []
sources-utils-tcp-socket = []
sources-utils-tls = []
sources-utils-udp = []
sources-utils-unix = []
sources-vector = ["listenfd", "sources-utils-tcp-keepalive", "sources-utils-tcp-socket", "sources-utils-tls", "dep:tonic", "protobuf-build"]

# Transforms
transforms = ["transforms-logs", "transforms-metrics"]
transforms-logs = [
  "transforms-aws_ec2_metadata",
  "transforms-dedupe",
  "transforms-filter",
  "transforms-geoip",
  "transforms-log_to_metric",
  "transforms-lua",
  "transforms-metric_to_log",
  "transforms-pipelines",
  "transforms-reduce",
  "transforms-remap",
  "transforms-route",
  "transforms-sample",
  "transforms-throttle",
]
transforms-metrics = [
  "transforms-aggregate",
  "transforms-filter",
  "transforms-log_to_metric",
  "transforms-lua",
  "transforms-metric_to_log",
  "transforms-pipelines",
  "transforms-remap",
  "transforms-tag_cardinality_limit",
  "transforms-throttle",
]

transforms-aggregate = []
transforms-aws_ec2_metadata = ["dep:arc-swap"]
transforms-dedupe = ["dep:lru"]
transforms-filter = []
transforms-geoip = ["dep:maxminddb"]
transforms-log_to_metric = []
transforms-lua = ["dep:mlua", "vector_core/lua"]
transforms-metric_to_log = []
transforms-pipelines = ["transforms-filter", "transforms-route"]
transforms-reduce = []
transforms-remap = []
transforms-route = []
transforms-sample = ["dep:seahash"]
transforms-tag_cardinality_limit = ["dep:bloom"]
transforms-throttle = ["dep:governor"]

# Sinks
sinks = ["sinks-logs", "sinks-metrics"]
sinks-logs = [
  "sinks-aws_cloudwatch_logs",
  "sinks-aws_kinesis_firehose",
  "sinks-aws_kinesis_streams",
  "sinks-aws_s3",
  "sinks-aws_sqs",
  "sinks-axiom",
  "sinks-azure_blob",
  "sinks-azure_monitor_logs",
  "sinks-blackhole",
  "sinks-clickhouse",
  "sinks-console",
  "sinks-datadog_archives",
  "sinks-datadog_events",
  "sinks-datadog_logs",
  "sinks-datadog_traces",
  "sinks-elasticsearch",
  "sinks-file",
  "sinks-gcp",
  "sinks-honeycomb",
  "sinks-http",
  "sinks-humio",
  "sinks-influxdb",
  "sinks-kafka",
  "sinks-logdna",
  "sinks-loki",
  "sinks-nats",
  "sinks-new_relic_logs",
  "sinks-new_relic",
  "sinks-papertrail",
  "sinks-pulsar",
  "sinks-redis",
  "sinks-sematext",
  "sinks-socket",
  "sinks-splunk_hec",
  "sinks-vector",
  "sinks-websocket",
]
sinks-metrics = [
  "sinks-aws_cloudwatch_metrics",
  "sinks-blackhole",
  "sinks-console",
  "sinks-datadog_metrics",
  "sinks-humio",
  "sinks-influxdb",
  "sinks-kafka",
  "sinks-prometheus",
  "sinks-sematext",
  "sinks-statsd",
  "sinks-vector",
  "sinks-splunk_hec"
]

sinks-aws_cloudwatch_logs = ["aws-core", "dep:aws-sdk-cloudwatchlogs"]
sinks-aws_cloudwatch_metrics = ["aws-core", "dep:aws-sdk-cloudwatch"]
sinks-aws_kinesis_firehose = ["aws-core", "dep:aws-sdk-firehose"]
sinks-aws_kinesis_streams = ["aws-core", "dep:aws-sdk-kinesis"]
sinks-aws_s3 = ["dep:base64", "dep:md-5", "aws-core", "dep:aws-sdk-s3"]
sinks-aws_sqs = ["aws-core", "dep:aws-sdk-sqs"]
sinks-axiom = ["sinks-elasticsearch"]
sinks-azure_blob = ["dep:azure_core", "dep:azure_identity", "dep:azure_storage", "dep:azure_storage_blobs"]
sinks-azure_monitor_logs = []
sinks-blackhole = []
sinks-clickhouse = []
sinks-console = []
sinks-datadog_archives = ["sinks-aws_s3", "sinks-azure_blob", "sinks-gcp"]
sinks-datadog_events = []
sinks-datadog_logs = []
sinks-datadog_metrics = ["protobuf-build", "sinks-azure_blob"]
sinks-datadog_traces = ["protobuf-build", "dep:rmpv", "dep:rmp-serde", "dep:serde_bytes"]
sinks-elasticsearch = ["aws-core", "dep:aws-sigv4", "transforms-metric_to_log"]
sinks-file = ["dep:async-compression"]
sinks-gcp = ["dep:base64", "gcp"]
sinks-honeycomb = []
sinks-http = []
sinks-humio = ["sinks-splunk_hec", "transforms-metric_to_log"]
sinks-influxdb = []
sinks-kafka = ["dep:rdkafka"]
sinks-logdna = []
sinks-loki = []
sinks-nats = ["dep:nats", "dep:nkeys"]
sinks-new_relic_logs = ["sinks-http"]
sinks-new_relic = []
sinks-papertrail = ["dep:syslog"]
sinks-prometheus = ["dep:prometheus-parser", "dep:snap", "sources-utils-tls", "dep:serde_with"]
sinks-pulsar = ["dep:avro-rs", "dep:pulsar"]
sinks-redis = ["dep:redis"]
sinks-sematext = ["sinks-elasticsearch", "sinks-influxdb"]
sinks-socket = ["sinks-utils-udp"]
sinks-splunk_hec = []
sinks-statsd = ["sinks-utils-udp", "tokio-util/net"]
sinks-utils-udp = []
sinks-vector = ["sinks-utils-udp", "dep:tonic", "protobuf-build"]
sinks-websocket = ["dep:tokio-tungstenite"]

# Datadog integration
enterprise = [
  "dep:hex",
  "dep:sha2",
  "sinks-datadog_logs",
  "sinks-datadog_metrics",
  "sources-host_metrics",
  "sources-internal_logs",
  "sources-internal_metrics",
  "transforms-remap",
  "transforms-filter",
]

# Identifies that the build is a nightly build
nightly = []

# Testing-related features
all-integration-tests = [
  "aws-integration-tests",
  "axiom-integration-tests",
  "azure-integration-tests",
  "clickhouse-integration-tests",
  "datadog-agent-integration-tests",
  "datadog-logs-integration-tests",
  "datadog-metrics-integration-tests",
  "datadog-traces-integration-tests",
  "docker-logs-integration-tests",
  "es-integration-tests",
  "eventstoredb_metrics-integration-tests",
  "fluent-integration-tests",
  "gcp-cloud-storage-integration-tests",
  "gcp-integration-tests",
  "gcp-pubsub-integration-tests",
  "humio-integration-tests",
  "influxdb-integration-tests",
  "kafka-integration-tests",
  "logstash-integration-tests",
  "loki-integration-tests",
  "mongodb_metrics-integration-tests",
  "mqtt-integration-tests",
  "nats-integration-tests",
  "nginx-integration-tests",
  "postgresql_metrics-integration-tests",
  "prometheus-integration-tests",
  "pulsar-integration-tests",
  "redis-integration-tests",
  "splunk-integration-tests",
  "dnstap-integration-tests",
]

aws-integration-tests = [
  "aws-cloudwatch-logs-integration-tests",
  "aws-cloudwatch-metrics-integration-tests",
  "aws-ec2-metadata-integration-tests",
  "aws-ecs-metrics-integration-tests",
  "aws-kinesis-firehose-integration-tests",
  "aws-kinesis-streams-integration-tests",
  "aws-s3-integration-tests",
  "aws-sqs-integration-tests",
]

azure-integration-tests = [
  "azure-blob-integration-tests"
]

aws-cloudwatch-logs-integration-tests = ["sinks-aws_cloudwatch_logs"]
aws-cloudwatch-metrics-integration-tests = ["sinks-aws_cloudwatch_metrics"]
aws-ec2-metadata-integration-tests = ["transforms-aws_ec2_metadata"]
aws-ecs-metrics-integration-tests = ["sources-aws_ecs_metrics"]
aws-kinesis-firehose-integration-tests = ["sinks-aws_kinesis_firehose", "dep:aws-sdk-elasticsearch", "sinks-elasticsearch"]
aws-kinesis-streams-integration-tests = ["sinks-aws_kinesis_streams"]
aws-s3-integration-tests = ["sinks-aws_s3", "sources-aws_s3"]
aws-sqs-integration-tests = ["sinks-aws_sqs", "sources-aws_sqs"]
axiom-integration-tests = ["sinks-axiom"]
azure-blob-integration-tests = ["sinks-azure_blob"]
clickhouse-integration-tests = ["sinks-clickhouse"]
datadog-agent-integration-tests = ["sources-datadog_agent"]
datadog-logs-integration-tests = ["sinks-datadog_logs"]
datadog-metrics-integration-tests = ["sinks-datadog_metrics"]
datadog-traces-integration-tests = ["sinks-datadog_traces"]
docker-logs-integration-tests = ["sources-docker_logs", "unix"]
es-integration-tests = ["sinks-elasticsearch"]
eventstoredb_metrics-integration-tests = ["sources-eventstoredb_metrics"]
fluent-integration-tests = ["docker", "sources-fluent"]
gcp-cloud-storage-integration-tests = ["sinks-gcp"]
gcp-integration-tests = ["sinks-gcp"]
gcp-pubsub-integration-tests = ["sinks-gcp", "sources-gcp_pubsub"]
humio-integration-tests = ["sinks-humio"]
influxdb-integration-tests = ["sinks-influxdb"]
kafka-integration-tests = ["sinks-kafka", "sources-kafka"]
logstash-integration-tests = ["docker", "sources-logstash"]
loki-integration-tests = ["sinks-loki"]
mongodb_metrics-integration-tests = ["sources-mongodb_metrics"]
mqtt-integration-tests = ["sources-mqtt"]
nats-integration-tests = ["sinks-nats", "sources-nats"]
nginx-integration-tests = ["sources-nginx_metrics"]
postgresql_metrics-integration-tests = ["sources-postgresql_metrics"]
prometheus-integration-tests = ["sinks-prometheus", "sources-prometheus"]
pulsar-integration-tests = ["sinks-pulsar"]
redis-integration-tests = ["sinks-redis", "sources-redis"]
splunk-integration-tests = ["sinks-splunk_hec"]
dnstap-integration-tests = ["sources-dnstap"]
disable-resolv-conf = []
shutdown-tests = ["api", "sinks-blackhole", "sinks-console", "sinks-prometheus", "sources", "transforms-log_to_metric", "transforms-lua", "transforms-remap", "unix"]
cli-tests = ["sinks-blackhole", "sinks-socket", "sources-demo_logs", "sources-file"]
vector-api-tests = [
  "sources-demo_logs",
  "transforms-log_to_metric",
  "transforms-remap",
  "sinks-blackhole"
]
vector-unit-test-tests = [
  "sources-demo_logs",
  "transforms-remap",
  "transforms-route",
  "transforms-filter",
  "transforms-reduce",
  "transforms-log_to_metric",
  "sinks-console"
]
enterprise-tests = [
  "enterprise",
  "sources-demo_logs",
  "sinks-blackhole",
  "sinks-loki",
  "api",
]

# Grouping together features for benchmarks. We exclude the API client due to it causing the build process to run out
# of memory when those additional dependencies are built in CI.
benches = [
  "sinks-file",
  "sinks-http",
  "sinks-socket",
  "sources-file",
  "sources-socket",
  "sources-syslog",
  "transforms-lua",
  "transforms-sample",
]
dnstap-benches = ["sources-dnstap"]
language-benches = ["sinks-socket", "sources-socket", "transforms-lua", "transforms-remap"]
# Separate benching process for metrics due to the nature of the bootstrap procedures.
statistic-benches = []
metrics-benches = ["sinks-socket", "sources-socket"]
remap-benches = ["transforms-remap"]
transform-benches = ["transforms-filter", "transforms-dedupe", "transforms-reduce", "transforms-route"]
codecs-benches = []
loki-benches = ["sinks-loki"]
enrichment-tables-benches = ["enrichment-tables-file"]

[[bench]]
name = "default"
harness = false
required-features = ["benches"]

[[bench]]
name = "dnstap"
path = "benches/dnstap/mod.rs"
harness = false
required-features = ["dnstap-benches"]

[[bench]]
name = "remap"
harness = false
required-features = ["remap-benches"]

[[bench]]
name = "enrichment_tables_file"
harness = false
required-features = ["enrichment-tables-benches"]

[[bench]]
name = "languages"
harness = false
required-features = ["language-benches"]

[[bench]]
name = "loki"
harness = false
required-features = ["loki-benches"]

[[bench]]
name = "distribution_statistic"
harness = false
required-features = ["statistic-benches"]

[[bench]]
name = "transform"
path = "benches/transform/main.rs"
harness = false
test = false
required-features = ["transform-benches"]

[[bench]]
name = "codecs"
path = "benches/codecs/main.rs"
harness = false
required-features = ["codecs-benches"]<|MERGE_RESOLUTION|>--- conflicted
+++ resolved
@@ -298,15 +298,8 @@
 trust-dns-proto = { version = "0.21.0", default-features = false, features = ["dnssec"], optional = true }
 typetag = { version = "0.1.8", default-features = false }
 url = { version = "2.2.2", default-features = false, features = ["serde"] }
-<<<<<<< HEAD
-uuid = { version = "0.8.2", default-features = false, features = ["serde", "v4"], optional = true }
-warp = { version = "0.3.1", default-features = false, optional = true }
-zstd = { version = "0.6", default-features = false, optional = true }
-tonic = { version = "0.5", optional = true, default-features = false, features = ["transport", "codegen", "prost", "tls"] }
-data-encoding = { version = "2.2", default-features = false, features = ["std"], optional = true }
-trust-dns-proto = { version = "0.20", features = ["dnssec"], optional = true }
-rumqttc = { version = "0.9", optional = true, default-features = false }
-=======
+rumqttc = { git = "https://github.com/bytebeamio/rumqtt", default-features = false, rev = "83ec2481aa7d899c34c7c4f2b0e74095a534a5f4", optional = true }
+
 uuid = { version = "1", default-features = false, features = ["serde", "v4"] }
 warp = { version = "0.3.1", default-features = false }
 
@@ -316,7 +309,6 @@
 
 # make sure to update the external docs when the Lua version changes
 mlua = { version = "0.8.1", default-features = false, features = ["lua54", "send", "vendored"], optional = true }
->>>>>>> 2b2259ce
 
 [target.'cfg(windows)'.dependencies]
 schannel = "0.1.20"
@@ -461,6 +453,7 @@
   "sources-kafka",
   "sources-kubernetes_logs",
   "sources-logstash",
+  "sources-mqtt",
   "sources-nats",
   "sources-redis",
   "sources-socket",
@@ -468,11 +461,6 @@
   "sources-stdin",
   "sources-syslog",
   "sources-vector",
-<<<<<<< HEAD
-  "sources-nats",
-  "sources-mqtt",
-=======
->>>>>>> 2b2259ce
 ]
 sources-metrics = [
   "sources-apache_metrics",
@@ -507,32 +495,12 @@
 sources-http = ["sources-utils-http", "sources-utils-http-query"]
 sources-internal_logs = []
 sources-internal_metrics = []
-<<<<<<< HEAD
-sources-journald = ["codecs"]
-sources-kafka = ["rdkafka", "codecs"]
-sources-nats = ["async-nats", "codecs"]
-sources-mqtt = ["rumqttc"]
-sources-logstash = ["listenfd", "tokio-util/net", "sources-utils-tcp-keepalive", "sources-utils-tcp-socket", "sources-utils-tls", "codecs"]
-sources-kubernetes_logs = ["file-source", "kubernetes", "transforms-merge", "transforms-regex_parser"]
-sources-mongodb_metrics = ["mongodb"]
-sources-nginx_metrics = ["nom"]
-sources-postgresql_metrics = ["postgres-openssl", "tokio-postgres"]
-sources-prometheus = ["prometheus-parser", "sinks-prometheus", "sources-utils-http", "warp"]
-sources-socket = ["listenfd", "tokio-util/net", "sources-utils-udp", "sources-utils-tcp-keepalive", "sources-utils-tcp-socket", "sources-utils-tls", "sources-utils-unix", "codecs"]
-sources-splunk_hec = ["sources-utils-tls", "warp"]
-sources-statsd = ["listenfd", "sources-utils-tcp-keepalive", "sources-utils-tcp-socket", "sources-utils-tls", "sources-utils-udp", "sources-utils-unix", "tokio-util/net", "codecs"]
-sources-stdin = ["codecs"]
-sources-syslog = ["listenfd", "tokio-util/net", "sources-utils-udp", "sources-utils-tcp-keepalive", "sources-utils-tcp-socket", "sources-utils-tls", "sources-utils-unix", "syslog_loose", "codecs"]
-sources-utils-http-auth = ["sources-utils-http-error", "warp"]
-sources-utils-http-encoding = ["snap", "sources-utils-http-error", "warp"]
-sources-utils-http-error = ["warp"]
-sources-utils-http-prelude = ["sources-utils-tls", "sources-utils-http-auth", "sources-utils-http-encoding", "sources-utils-http-error", "warp"]
-=======
 sources-journald = []
 sources-kafka = ["dep:rdkafka"]
 sources-kubernetes_logs = ["dep:file-source", "kubernetes", "transforms-reduce"]
 sources-logstash = ["listenfd", "tokio-util/net", "sources-utils-tcp-keepalive", "sources-utils-tcp-socket", "sources-utils-tls"]
 sources-mongodb_metrics = ["dep:mongodb"]
+sources-mqtt = ["dep:rumqttc", "dep:nkeys"]
 sources-nats = ["dep:nats", "dep:nkeys"]
 sources-nginx_metrics = ["dep:nom"]
 sources-postgresql_metrics = ["dep:postgres-openssl", "dep:tokio-postgres"]
@@ -548,7 +516,6 @@
 sources-utils-http-encoding = ["dep:snap", "sources-utils-http-error"]
 sources-utils-http-error = []
 sources-utils-http-prelude = ["sources-utils-http", "sources-utils-tls", "sources-utils-http-auth", "sources-utils-http-encoding", "sources-utils-http-error"]
->>>>>>> 2b2259ce
 sources-utils-http-query = []
 sources-utils-tcp-keepalive = []
 sources-utils-tcp-socket = []
