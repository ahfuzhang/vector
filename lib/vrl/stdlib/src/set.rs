--- conflicted
+++ resolved
@@ -132,22 +132,11 @@
 
         Ok(Box::new(SetFn { value, path, data }))
     }
-<<<<<<< HEAD
-
-    fn call_by_vm(&self, _ctx: &mut Context, args: &mut VmArgumentList) -> Resolved {
-        let value = args.required("value");
-        let path = args.required("path");
-        let data = args.required("data");
-
-        set(path, value, data)
-    }
 
     fn symbol(&self) -> Option<(&'static str, usize)> {
         // TODO
         None
     }
-=======
->>>>>>> d483777f
 }
 
 #[derive(Debug, Clone)]
