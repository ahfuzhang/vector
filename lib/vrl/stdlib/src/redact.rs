use std::{
    borrow::Cow,
    convert::{TryFrom, TryInto},
    str::FromStr,
};

use ::value::Value;
use once_cell::sync::Lazy;
use vrl::prelude::*;

// https://www.oreilly.com/library/view/regular-expressions-cookbook/9781449327453/ch04s12.html
// (converted to non-lookaround version given `regex` does not support lookarounds)
// See also: https://www.ssa.gov/history/ssn/geocard.html
static US_SOCIAL_SECURITY_NUMBER: Lazy<regex::Regex> = Lazy::new(|| {
    regex::Regex::new(
    r#"(?x)                                                               # Ignore whitespace and comments in the regex expression.
    (?:00[1-9]|0[1-9][0-9]|[1-578][0-9]{2}|6[0-57-9][0-9]|66[0-57-9])-    # Area number: 001-899 except 666
    (?:0[1-9]|[1-9]0|[1-9][1-9])-                                         # Group number: 01-99
    (?:000[1-9]|00[1-9]0|0[1-9]00|[1-9]000|[1-9]{4})                      # Serial number: 0001-9999
    "#).unwrap()
});

#[derive(Clone, Copy, Debug)]
pub struct Redact;

impl Function for Redact {
    fn identifier(&self) -> &'static str {
        "redact"
    }

    fn parameters(&self) -> &'static [Parameter] {
        &[
            Parameter {
                keyword: "value",
                kind: kind::BYTES | kind::OBJECT | kind::ARRAY,
                required: true,
            },
            Parameter {
                keyword: "filters",
                kind: kind::ARRAY,
                required: true,
            },
        ]
    }

    fn examples(&self) -> &'static [Example] {
        &[
            Example {
                title: "regex",
                source: r#"redact("my id is 123456", filters: [r'\d+'])"#,
                result: Ok(r#"my id is [REDACTED]"#),
            },
            Example {
                title: "us_social_security_number",
                source: r#"redact({ "name": "John Doe", "ssn": "123-12-1234"}, filters: ["us_social_security_number"])"#,
                result: Ok(r#"{ "name": "John Doe", "ssn": "[REDACTED]" }"#),
            },
        ]
    }

    fn compile(
        &self,
        _state: (&mut state::LocalEnv, &mut state::ExternalEnv),
        _ctx: &mut FunctionCompileContext,
        mut arguments: ArgumentList,
    ) -> Compiled {
        let value = arguments.required("value");

        let filters = arguments
            .required_array("filters")?
            .into_iter()
            .map(|expr| {
                expr.as_value()
                    .ok_or(vrl::function::Error::ExpectedStaticExpression {
                        keyword: "filters",
                        expr,
                    })
            })
            .map(|value| {
                value.and_then(|value| {
                    value.clone().try_into().map_err(|error| {
                        vrl::function::Error::InvalidArgument {
                            keyword: "filters",
                            value,
                            error,
                        }
                    })
                })
            })
            .collect::<std::result::Result<Vec<Filter>, _>>()?;

        let redactor = Redactor::Full;

        Ok(Box::new(RedactFn {
            value,
            filters,
            redactor,
        }))
    }

    fn compile_argument(
        &self,
        _args: &[(&'static str, Option<ResolvedArgument>)],
        _ctx: &mut FunctionCompileContext,
        name: &str,
        expr: Option<&expression::Expr>,
    ) -> CompiledArgument {
        match (name, expr) {
            ("filters", Some(expr)) => {
                let filters = expr.as_value().ok_or_else(|| {
                    vrl::function::Error::ExpectedStaticExpression {
                        keyword: "filters",
                        expr: expr.clone(),
                    }
                })?;
                let filters = filters
                    .try_array()
                    .map_err(|_| vrl::function::Error::ExpectedStaticExpression {
                        keyword: "filters",
                        expr: expr.clone(),
                    })?
                    .into_iter()
                    .map(|value| {
                        value.clone().try_into().map_err(|error| {
                            vrl::function::Error::InvalidArgument {
                                keyword: "filters",
                                value,
                                error,
                            }
                        })
                    })
                    .collect::<std::result::Result<Vec<Filter>, vrl::function::Error>>()?;

                Ok(Some(Box::new(filters) as _))
            }
            _ => Ok(None),
        }
    }
<<<<<<< HEAD

    fn call_by_vm(&self, _ctx: &mut Context, args: &mut VmArgumentList) -> Resolved {
        let value = args.required("value");
        let redactor = Redactor::Full;
        let filters = args
            .required_any("filters")
            .downcast_ref::<Vec<Filter>>()
            .unwrap();

        Ok(redact(value, filters, &redactor))
    }

    fn symbol(&self) -> Option<(&'static str, usize)> {
        // TODO
        None
    }
=======
>>>>>>> d483777f
}

//-----------------------------------------------------------------------------

#[derive(Clone, Debug)]
struct RedactFn {
    value: Box<dyn Expression>,
    filters: Vec<Filter>,
    redactor: Redactor,
}

fn redact(value: Value, filters: &[Filter], redactor: &Redactor) -> Value {
    match value {
        Value::Bytes(bytes) => {
            let input = String::from_utf8_lossy(&bytes);
            let output = filters.iter().fold(input, |input, filter| {
                filter.redact(&input, redactor).into_owned().into()
            });
            Value::Bytes(output.into_owned().into())
        }
        Value::Array(values) => {
            let values = values
                .into_iter()
                .map(|value| redact(value, filters, redactor))
                .collect();
            Value::Array(values)
        }
        Value::Object(map) => {
            let map = map
                .into_iter()
                .map(|(key, value)| (key, redact(value, filters, redactor)))
                .collect();
            Value::Object(map)
        }
        _ => value,
    }
}

impl Expression for RedactFn {
    fn resolve(&self, ctx: &mut Context) -> Resolved {
        let value = self.value.resolve(ctx)?;
        let filters = &self.filters;
        let redactor = &self.redactor;

        Ok(redact(value, filters, redactor))
    }

    fn type_def(&self, state: (&state::LocalEnv, &state::ExternalEnv)) -> TypeDef {
        self.value.type_def(state).infallible()
    }
}

#[inline(never)]
#[no_mangle]
pub extern "C" fn vrl_fn_redact(value: &mut Value, result: &mut Resolved) {
    todo!()
}

//-----------------------------------------------------------------------------

/// The redaction filter to apply to the given value.
#[derive(Debug, Clone)]
enum Filter {
    Pattern(Vec<Pattern>),
    UsSocialSecurityNumber,
}

#[derive(Debug, Clone)]
enum Pattern {
    Regex(regex::Regex),
    String(String),
}

impl TryFrom<Value> for Filter {
    type Error = &'static str;

    fn try_from(value: Value) -> std::result::Result<Self, Self::Error> {
        match value {
            Value::Object(object) => {
                let r#type = match object
                    .get("type")
                    .ok_or("filters specified as objects must have type parameter")?
                {
                    Value::Bytes(bytes) => Ok(bytes.clone()),
                    _ => Err("type key in filters must be a string"),
                }?;

                match r#type.as_ref() {
                    b"us_social_security_number" => Ok(Filter::UsSocialSecurityNumber),
                    b"pattern" => {
                        let patterns = match object
                            .get("patterns")
                            .ok_or("pattern filter must have `patterns` specified")?
                        {
                            Value::Array(array) => Ok(array
                                .iter()
                                .map(|value| match value {
                                    Value::Regex(regex) => Ok(Pattern::Regex((**regex).clone())),
                                    Value::Bytes(bytes) => Ok(Pattern::String(
                                        String::from_utf8_lossy(bytes).into_owned(),
                                    )),
                                    _ => Err("`patterns` must be regular expressions"),
                                })
                                .collect::<std::result::Result<Vec<_>, _>>()?),
                            _ => Err("`patterns` must be array of regular expression literals"),
                        }?;
                        Ok(Filter::Pattern(patterns))
                    }
                    _ => Err("unknown filter name"),
                }
            }
            Value::Bytes(bytes) => match bytes.as_ref() {
                b"pattern" => Err("pattern cannot be used without arguments"),
                b"us_social_security_number" => Ok(Filter::UsSocialSecurityNumber),
                _ => Err("unknown filter name"),
            },
            Value::Regex(regex) => Ok(Filter::Pattern(vec![Pattern::Regex((*regex).clone())])),
            _ => Err("unknown literal for filter, must be a regex, filter name, or object"),
        }
    }
}

impl Filter {
    fn redact<'t>(&self, input: &'t str, redactor: &Redactor) -> Cow<'t, str> {
        match &self {
            Filter::Pattern(patterns) => {
                patterns
                    .iter()
                    .fold(Cow::Borrowed(input), |input, pattern| match pattern {
                        Pattern::Regex(regex) => regex
                            .replace_all(&input, redactor.pattern())
                            .into_owned()
                            .into(),
                        Pattern::String(pattern) => {
                            input.replace(pattern, redactor.pattern()).into()
                        }
                    })
            }
            Filter::UsSocialSecurityNumber => {
                US_SOCIAL_SECURITY_NUMBER.replace_all(input, redactor.pattern())
            }
        }
    }
}

/// The recipe for redacting the matched filters.
#[derive(Debug, Clone, Copy, PartialEq, Eq)]
enum Redactor {
    Full,
}

impl Redactor {
    fn pattern(&self) -> &str {
        use Redactor::*;

        match self {
            Full => "[REDACTED]",
        }
    }
}

impl Default for Redactor {
    fn default() -> Self {
        Redactor::Full
    }
}

impl FromStr for Redactor {
    type Err = &'static str;

    fn from_str(s: &str) -> std::result::Result<Self, Self::Err> {
        use Redactor::*;

        match s {
            "full" => Ok(Full),
            _ => Err("unknown redactor"),
        }
    }
}

#[cfg(test)]
mod test {
    use regex::Regex;

    use super::*;

    test_function![
        redact => Redact;

        regex {
             args: func_args![
                 value: "hello 123456 world",
                 filters: vec![Regex::new(r"\d+").unwrap()],
             ],
             want: Ok("hello [REDACTED] world"),
             tdef: TypeDef::bytes().infallible(),
        }

        patterns {
             args: func_args![
                 value: "hello 123456 world",
                 filters: vec![
                     value!({
                         "type": "pattern",
                         "patterns": ["123456"]
                     })
                 ],
             ],
             want: Ok("hello [REDACTED] world"),
             tdef: TypeDef::bytes().infallible(),
        }

        us_social_security_number{
             args: func_args![
                 value: "hello 123-12-1234 world",
                 filters: vec!["us_social_security_number"],
             ],
             want: Ok("hello [REDACTED] world"),
             tdef: TypeDef::bytes().infallible(),
        }

        invalid_filter {
             args: func_args![
                 value: "hello 123456 world",
                 filters: vec!["not a filter"],
             ],
             want: Err("invalid argument"),
             tdef: TypeDef::bytes().infallible(),
        }

        missing_patterns {
             args: func_args![
                 value: "hello 123456 world",
                 filters: vec![
                     value!({
                         "type": "pattern",
                     })
                 ],
             ],
             want: Err("invalid argument"),
             tdef: TypeDef::bytes().infallible(),
        }
    ];
}<|MERGE_RESOLUTION|>--- conflicted
+++ resolved
@@ -136,25 +136,11 @@
             _ => Ok(None),
         }
     }
-<<<<<<< HEAD
-
-    fn call_by_vm(&self, _ctx: &mut Context, args: &mut VmArgumentList) -> Resolved {
-        let value = args.required("value");
-        let redactor = Redactor::Full;
-        let filters = args
-            .required_any("filters")
-            .downcast_ref::<Vec<Filter>>()
-            .unwrap();
-
-        Ok(redact(value, filters, &redactor))
-    }
 
     fn symbol(&self) -> Option<(&'static str, usize)> {
         // TODO
         None
     }
-=======
->>>>>>> d483777f
 }
 
 //-----------------------------------------------------------------------------
