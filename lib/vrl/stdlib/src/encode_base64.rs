use std::str::FromStr;

use ::value::Value;
use vrl::prelude::*;

use crate::util::Base64Charset;

fn encode_base64(value: Value, padding: Option<Value>, charset: Option<Value>) -> Resolved {
    let value = value.try_bytes()?;
    let padding = padding
        .map(|v| v.try_boolean())
        .transpose()?
        .unwrap_or(true);
    let charset = charset
        .map(|v| v.try_bytes())
        .transpose()?
        .map(|c| Base64Charset::from_str(&String::from_utf8_lossy(&c)))
        .transpose()?
        .unwrap_or_default();
    let config = base64::Config::new(charset.into(), padding);

    Ok(base64::encode_config(value, config).into())
}

#[derive(Clone, Copy, Debug)]
pub struct EncodeBase64;

impl Function for EncodeBase64 {
    fn identifier(&self) -> &'static str {
        "encode_base64"
    }

    fn parameters(&self) -> &'static [Parameter] {
        &[
            Parameter {
                keyword: "value",
                kind: kind::BYTES,
                required: true,
            },
            Parameter {
                keyword: "padding",
                kind: kind::BOOLEAN,
                required: false,
            },
            Parameter {
                keyword: "charset",
                kind: kind::BYTES,
                required: false,
            },
        ]
    }

    fn compile(
        &self,
        _state: (&mut state::LocalEnv, &mut state::ExternalEnv),
        _ctx: &mut FunctionCompileContext,
        mut arguments: ArgumentList,
    ) -> Compiled {
        let value = arguments.required("value");
        let padding = arguments.optional("padding");
        let charset = arguments.optional("charset");

        Ok(Box::new(EncodeBase64Fn {
            value,
            padding,
            charset,
        }))
    }

    fn examples(&self) -> &'static [Example] {
        &[Example {
            title: "demo string",
            source: r#"encode_base64("some string value", padding: false, charset: "url_safe")"#,
            result: Ok("c29tZSBzdHJpbmcgdmFsdWU"),
        }]
    }
<<<<<<< HEAD

    fn call_by_vm(&self, _ctx: &mut Context, args: &mut VmArgumentList) -> Resolved {
        let value = args.required("value");
        let padding = args.optional("padding");
        let charset = args.optional("charset");

        encode_base64(value, padding, charset)
    }

    fn symbol(&self) -> Option<(&'static str, usize)> {
        Some(("vrl_fn_encode_base64", vrl_fn_encode_base64 as _))
    }
=======
>>>>>>> d483777f
}

#[derive(Clone, Debug)]
struct EncodeBase64Fn {
    value: Box<dyn Expression>,
    padding: Option<Box<dyn Expression>>,
    charset: Option<Box<dyn Expression>>,
}

impl Expression for EncodeBase64Fn {
    fn resolve(&self, ctx: &mut Context) -> Resolved {
        let value = self.value.resolve(ctx)?;
        let padding = self.padding.as_ref().map(|p| p.resolve(ctx)).transpose()?;
        let charset = self.charset.as_ref().map(|c| c.resolve(ctx)).transpose()?;

        encode_base64(value, padding, charset)
    }

    fn type_def(&self, _: (&state::LocalEnv, &state::ExternalEnv)) -> TypeDef {
        TypeDef::bytes().infallible()
    }
}

#[inline(never)]
#[no_mangle]
pub extern "C" fn vrl_fn_encode_base64(
    value: &mut Value,
    padding: &mut Option<Value>,
    charset: &mut Option<Value>,
    result: &mut Resolved,
) {
    let value = {
        let mut moved = Value::Null;
        std::mem::swap(value, &mut moved);
        moved
    };
    let padding = {
        let mut moved = None;
        std::mem::swap(padding, &mut moved);
        moved
    };
    let charset = {
        let mut moved = None;
        std::mem::swap(charset, &mut moved);
        moved
    };

    *result = encode_base64(value, padding, charset);
}

#[cfg(test)]
mod test {
    use super::*;

    test_function![
        encode_base64 => EncodeBase64;

        with_defaults {
            args: func_args![value: value!("some+=string/value")],
            want: Ok(value!("c29tZSs9c3RyaW5nL3ZhbHVl")),
            tdef: TypeDef::bytes().infallible(),
        }

        with_padding_standard_charset {
            args: func_args![value: value!("some+=string/value"), padding: value!(true), charset: value!("standard")],
            want: Ok(value!("c29tZSs9c3RyaW5nL3ZhbHVl")),
            tdef: TypeDef::bytes().infallible(),
        }

        no_padding_standard_charset {
            args: func_args![value: value!("some+=string/value"), padding: value!(false), charset: value!("standard")],
            want: Ok(value!("c29tZSs9c3RyaW5nL3ZhbHVl")),
            tdef: TypeDef::bytes().infallible(),
        }

        with_padding_urlsafe_charset {
            args: func_args![value: value!("some+=string/value"), padding: value!(true), charset: value!("url_safe")],
            want: Ok(value!("c29tZSs9c3RyaW5nL3ZhbHVl")),
            tdef: TypeDef::bytes().infallible(),
        }

        no_padding_urlsafe_charset {
            args: func_args![value: value!("some+=string/value"), padding: value!(false), charset: value!("url_safe")],
            want: Ok(value!("c29tZSs9c3RyaW5nL3ZhbHVl")),
            tdef: TypeDef::bytes().infallible(),
        }

        empty_string_standard_charset {
            args: func_args![value: value!(""), charset: value!("standard")],
            want: Ok(value!("")),
            tdef: TypeDef::bytes().infallible(),
        }

        empty_string_urlsafe_charset {
            args: func_args![value: value!(""), charset: value!("url_safe")],
            want: Ok(value!("")),
            tdef: TypeDef::bytes().infallible(),
        }

        invalid_charset_error {
            args: func_args![value: value!("some string value"), padding: value!(false), charset: value!("foo")],
            want: Err("unknown charset"),
            tdef: TypeDef::bytes().infallible(),
        }
    ];
}<|MERGE_RESOLUTION|>--- conflicted
+++ resolved
@@ -74,21 +74,10 @@
             result: Ok("c29tZSBzdHJpbmcgdmFsdWU"),
         }]
     }
-<<<<<<< HEAD
-
-    fn call_by_vm(&self, _ctx: &mut Context, args: &mut VmArgumentList) -> Resolved {
-        let value = args.required("value");
-        let padding = args.optional("padding");
-        let charset = args.optional("charset");
-
-        encode_base64(value, padding, charset)
-    }
 
     fn symbol(&self) -> Option<(&'static str, usize)> {
         Some(("vrl_fn_encode_base64", vrl_fn_encode_base64 as _))
     }
-=======
->>>>>>> d483777f
 }
 
 #[derive(Clone, Debug)]
